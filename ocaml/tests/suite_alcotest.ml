let () =
  Suite_init.harness_init () ;
  (* Alcotest hides the standard output of successful tests,
     so we will probably not exceed the 4MB limit in Travis *)
  Debug.log_to_stdout () ;
  Alcotest.run "Base suite"
    ([
       ("Test_valid_ref_list", Test_valid_ref_list.test)
     ; ("Test_sdn_controller", Test_sdn_controller.test)
     ; ("Test_pci_helpers", Test_pci_helpers.test)
     ; ("Test_vdi_allowed_operations", Test_vdi_allowed_operations.test)
     ; ("Test_sr_allowed_operations", Test_sr_allowed_operations.test)
     ; ("Test_vm_migrate", Test_vm_migrate.test)
     ; ("Test_no_migrate", Test_no_migrate.test)
     ; ("Test_vm_check_operation_error", Test_vm_check_operation_error.test)
     ; ("Test_xapi_vbd_helpers", Test_xapi_vbd_helpers.test)
     ; ("Test_host", Test_host.test)
     ; ("Test_host_helpers", Test_host_helpers.test)
     ; ("Test_sr_update_vdis", Test_sr_update_vdis.test)
     ; ("Test_xapi_db_upgrade", Test_xapi_db_upgrade.test)
     ; ("Test_db_lowlevel", Test_db_lowlevel.test)
     ; ("Test_vlan", Test_vlan.test)
     ; ("Test_network", Test_network.test)
     ; ("Test_bond", Test_bond.test)
     ; ("Test_tunnel", Test_tunnel.test)
     ; ("Test_agility", Test_agility.test)
     ; ( "Test_clustering_allowed_operations"
       , Test_clustering_allowed_operations.test
       )
     ; ("Test_client", Test_client.test)
     ; ("Test_ca91480", Test_ca91480.test)
     ; ("Test_pgpu", Test_pgpu.test)
     ; ("Test_gpu_group", Test_gpu_group.test)
     ; ("Test_pool_apply_edition", Test_pool_apply_edition.test)
     ; ("Test_pool_update", Test_pool_update.test)
     ; ("Test_pool_db_backup", Test_pool_db_backup.test)
     ; ("Test_pool_restore_database", Test_pool_restore_database.test)
     ; ("Test_workload_balancing", Test_workload_balancing.test)
     ; ("Test_pvs_site", Test_pvs_site.test)
     ; ("Test_pvs_proxy", Test_pvs_proxy.test)
     ; ("Test_pvs_server", Test_pvs_server.test)
     ; ("Test_vm_memory_constraints", Test_vm_memory_constraints.test)
     ; ("Test_xapi_xenops", Test_xapi_xenops.test)
     ; ("Test_network_event_loop", Test_network_event_loop.test)
     ; ("Test_vgpu_type", Test_vgpu_type.test)
     ; ("Test_storage_migrate_state", Test_storage_migrate_state.test)
     ; ("Test_bios_strings", Test_bios_strings.test)
     ; ("Test_certificates", Test_certificates.test)
     ]
    @ Test_guest_agent.tests
    @ Test_nm.tests
    @ Test_xenopsd_metadata.tests
    @ Test_http.tests
    @ Test_ha_vm_failover.tests
    @ Test_map_check.tests
    @ Test_pool_license.tests
    @ Test_features.tests
    @ Test_platformdata.tests
    @ Test_sm_features.tests
    @ Test_vgpu_type.tests
    @ Test_pgpu_helpers.tests
    @ Test_storage_migrate_state.tests
    @ Test_vm.tests
    @ Test_cpuid_helpers.tests
    @ Test_pool_cpuinfo.tests
    @ Test_dbsync_master.tests
    @ Test_pvs_cache_storage.tests
    @ Test_extauth_plugin_ADpbis.tests
    @ Test_helpers.tests
    @ Test_datamodel_utils.tests
    @ Test_psr.tests
    @ Test_context.tests
    @ Test_session.tests
<<<<<<< HEAD
    @ Test_xapi_cmd_result.tests
    @ Test_extauth_plugin_ADwinbind.tests
=======
    @ Test_repository_helpers.tests
>>>>>>> b6f336fc
    )<|MERGE_RESOLUTION|>--- conflicted
+++ resolved
@@ -71,10 +71,7 @@
     @ Test_psr.tests
     @ Test_context.tests
     @ Test_session.tests
-<<<<<<< HEAD
     @ Test_xapi_cmd_result.tests
     @ Test_extauth_plugin_ADwinbind.tests
-=======
     @ Test_repository_helpers.tests
->>>>>>> b6f336fc
     )