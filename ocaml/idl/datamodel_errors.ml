--- conflicted
+++ resolved
@@ -2010,7 +2010,6 @@
 
   error Api_errors.too_many_groups [] ~doc:"VM can only belong to one group." () ;
 
-<<<<<<< HEAD
   error Api_errors.enable_ssh_failed ["host"]
     ~doc:"Failed to enable SSH access." () ;
 
@@ -2022,10 +2021,9 @@
 
   error Api_errors.disable_ssh_partially_failed ["hosts"]
     ~doc:"Some of hosts failed to disable SSH access." () ;
-=======
+
   error Api_errors.host_driver_no_hardware ["driver variant"]
     ~doc:"No hardware present for this host driver variant" () ;
->>>>>>> 71f64c80
 
   message
     (fst Api_messages.ha_pool_overcommitted)
