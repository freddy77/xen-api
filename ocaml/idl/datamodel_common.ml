--- conflicted
+++ resolved
@@ -10,11 +10,7 @@
               to leave a gap for potential hotfixes needing to increment the schema version.*)
 let schema_major_vsn = 5
 
-<<<<<<< HEAD
-let schema_minor_vsn = 787
-=======
 let schema_minor_vsn = 788
->>>>>>> 99ee18b9
 
 (* Historical schema versions just in case this is useful later *)
 let rio_schema_major_vsn = 5
