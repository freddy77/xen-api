open Datamodel_common
open Datamodel_roles
open Datamodel_types

  let operations =
    Enum ("pool_allowed_operations", (* FIXME: This should really be called `pool_operations`, to avoid confusion with the Pool.allowed_operations field *)
          [ "ha_enable", "Indicates this pool is in the process of enabling HA";
            "ha_disable", "Indicates this pool is in the process of disabling HA";
            "cluster_create", "Indicates this pool is in the process of creating a cluster";
            "designate_new_master", "Indicates this pool is in the process of changing master";
<<<<<<< HEAD
            "configure_repositories", "Indicates this pool is in the process of configuring repositories";
            "sync_updates", "Indicates this pool is in the process of syncing updates";
            "get_updates", "Indicates this pool is in the process of getting updates";
            "apply_updates", "Indicates this pool is in the process of applying updates";
=======
            "tls_verification_enable", "Indicates this pool is in the process of enabling TLS verification";
>>>>>>> 79175448
          ])

  let enable_ha = call
      ~in_product_since:rel_miami
      ~name:"enable_ha"
      ~in_oss_since:None
      ~versioned_params:
        [{param_type=Set(Ref _sr); param_name="heartbeat_srs"; param_doc="Set of SRs to use for storage heartbeating"; param_release=miami_release; param_default=None };
         {param_type=Map(String, String); param_name="configuration"; param_doc="Detailed HA configuration to apply"; param_release=miami_release; param_default=None };
        ]
      ~doc:"Turn on High Availability mode"
      ~allowed_roles:_R_POOL_OP
      ()

  let disable_ha = call
      ~in_product_since:rel_miami
      ~name:"disable_ha"
      ~in_oss_since:None
      ~params:[]
      ~doc:"Turn off High Availability mode"
      ~allowed_roles:_R_POOL_OP
      ()

  let sync_database = call
      ~name:"sync_database"
      ~in_oss_since:None
      ~in_product_since:rel_rio
      ~params:[]
      ~doc:"Forcibly synchronise the database now"
      ~allowed_roles:_R_POOL_OP
      ()

  let designate_new_master = call
      ~in_product_since:rel_miami
      ~name:"designate_new_master"
      ~in_oss_since:None
      ~params:[Ref _host, "host", "The host who should become the new master"]
      ~doc:"Perform an orderly handover of the role of master to the referenced host."
      ~allowed_roles:_R_POOL_OP
      ()

  let join = call
      ~name:"join"
      ~in_oss_since:None
      ~in_product_since:rel_rio
      ~params:[String, "master_address", "The hostname of the master of the pool to join";
               String, "master_username", "The username of the master (for initial authentication)";
               String, "master_password", "The password for the master (for initial authentication)";
              ]
      ~errs:[Api_errors.pool_joining_host_cannot_contain_shared_SRs]
      ~doc:"Instruct host to join a new pool"
      ~allowed_roles:_R_POOL_OP
      ()

  let join_force = call
      ~name:"join_force"
      ~in_oss_since:None
      ~in_product_since:rel_rio
      ~params:[String, "master_address", "The hostname of the master of the pool to join";
               String, "master_username", "The username of the master (for initial authentication)";
               String, "master_password", "The password for the master (for initial authentication)";
              ]
      ~doc:"Instruct host to join a new pool"
      ~allowed_roles:_R_POOL_OP
      ()


  let slave_reset_master = call ~flags:[`Session]
      ~name:"emergency_reset_master"
      ~in_oss_since:None
      ~in_product_since:rel_rio
      ~params:[
        String, "master_address", "The hostname of the master";
      ]
      ~doc:"Instruct a slave already in a pool that the master has changed"
      ~allowed_roles:_R_POOL_OP
      ()

  let transition_to_master = call ~flags:[`Session]
      ~name:"emergency_transition_to_master"
      ~in_oss_since:None
      ~in_product_since:rel_rio
      ~params:[]
      ~doc:"Instruct host that's currently a slave to transition to being master"
      ~allowed_roles:_R_POOL_OP
      ()

  let recover_slaves = call
      ~name:"recover_slaves"
      ~in_oss_since:None
      ~in_product_since:rel_rio
      ~params:[]
      ~result:(Set (Ref _host), "list of hosts whose master address were successfully reset")
      ~doc:"Instruct a pool master, M, to try and contact its slaves and, if slaves are in emergency mode, reset their master address to M."
      ~allowed_roles:_R_POOL_OP
      ()

  let eject = call
      ~name:"eject"
      ~in_oss_since:None
      ~in_product_since:rel_rio
      ~params:[Ref _host, "host", "The host to eject"]
      ~doc:"Instruct a pool master to eject a host from the pool"
      ~allowed_roles:_R_POOL_OP
      ()

  let initial_auth = call
      ~name:"initial_auth"
      ~in_oss_since:None
      ~in_product_since:rel_rio
      ~params:[]
      ~result:(SecretString, "")
      ~doc:"Internal use only"
      ~hide_from_docs:true
      ~allowed_roles:_R_POOL_OP
      ()

  let create_VLAN_from_PIF = call
      ~in_oss_since:None
      ~in_product_since:rel_rio
      ~name:"create_VLAN_from_PIF"
      ~doc:"Create a pool-wide VLAN by taking the PIF."
      ~params:[Ref _pif, "pif", "physical interface on any particular host, that identifies the PIF on which to create the (pool-wide) VLAN interface";
               Ref _network, "network", "network to which this interface should be connected";
               Int, "VLAN", "VLAN tag for the new interface"]
      ~result:(Set (Ref _pif), "The references of the created PIF objects")
      ~errs:[Api_errors.vlan_tag_invalid]
      ~allowed_roles:_R_POOL_OP
      ()

  (* !! THIS IS BROKEN; it takes a device name which in the case of a bond is not homogeneous across all pool hosts.
        See CA-22613. !! *)
  let create_VLAN = call
      ~in_oss_since:None
      ~in_product_since:rel_rio
      ~name:"create_VLAN"
      ~doc:"Create PIFs, mapping a network to the same physical interface/VLAN on each host. This call is deprecated: use Pool.create_VLAN_from_PIF instead."
      ~params:[String, "device", "physical interface on which to create the VLAN interface";
               Ref _network, "network", "network to which this interface should be connected";
               Int, "VLAN", "VLAN tag for the new interface"]
      ~result:(Set (Ref _pif), "The references of the created PIF objects")
      ~errs:[Api_errors.vlan_tag_invalid]
      ~allowed_roles:_R_POOL_OP
      ()

  let management_reconfigure = call
      ~name:"management_reconfigure"
      ~in_oss_since:None
      ~in_product_since:rel_inverness
      ~params:[
        Ref _network, "network", "The network";
      ]
      ~doc:"Reconfigure the management network interface for all Hosts in the Pool"
      ~errs:[ Api_errors.ha_is_enabled;
              Api_errors.pif_not_present;
              Api_errors.cannot_plug_bond_slave;
              Api_errors.pif_incompatible_primary_address_type;
              Api_errors.pif_has_no_network_configuration;
              Api_errors.pif_has_no_v6_network_configuration
            ]
      ~allowed_roles:_R_POOL_OP
      ()

  let hello_return = Enum("hello_return", [
      "ok", "";
      "unknown_host", "";
      "cannot_talk_back", ""
    ])

  let hello = call
      ~name:"hello"
      ~in_oss_since:None
      ~in_product_since:rel_rio
      ~params:[String, "host_uuid", "";
               String, "host_address", ""
              ]
      ~result:(hello_return, "")
      ~doc:"Internal use only"
      ~hide_from_docs:true
      ~allowed_roles:_R_POOL_OP
      ()

  let slave_network_report = call
      ~name:"slave_network_report"
      ~in_oss_since:None
      ~in_product_since:rel_rio
      ~doc:"Internal use only"
      ~params:[Map (String, String), "phydevs", "(device,bridge) pairs of physical NICs on slave";
               Map (String, String), "dev_to_mac", "(device,mac) pairs of physical NICs on slave";
               Map (String, Int), "dev_to_mtu", "(device,mtu) pairs of physical NICs on slave";
               Ref _host, "slave_host", "the host that the PIFs will be attached to when created"
              ]
      ~result:(Set(Ref _pif), "refs for pifs corresponding to device list")
      ~hide_from_docs:true
      ~allowed_roles:_R_POOL_ADMIN
      ()

  let ping_slave = call ~flags:[`Session]
      ~name:"is_slave"
      ~in_oss_since:None
      ~in_product_since:rel_rio
      ~params:[Ref _host, "host", ""]
      ~doc:"Internal use only"
      ~result:(Bool, "returns false if pinged host is master [indicating critical error condition]; true if pinged host is slave")
      ~hide_from_docs:true
      ~allowed_roles:_R_POOL_ADMIN
      ()

  let ha_prevent_restarts_for = call ~flags:[`Session]
      ~name:"ha_prevent_restarts_for"
      ~in_product_since:rel_orlando_update_1
      ~doc:"When this call returns the VM restart logic will not run for the requested number of seconds. If the argument is zero then the restart thread is immediately unblocked"
      ~params:[Int, "seconds", "The number of seconds to block the restart thread for"]
      ~allowed_roles:_R_POOL_OP
      ()

  let ha_failover_plan_exists = call ~flags:[`Session]
      ~name:"ha_failover_plan_exists"
      ~in_product_since:rel_orlando
      ~doc:"Returns true if a VM failover plan exists for up to 'n' host failures"
      ~params:[Int, "n", "The number of host failures to plan for" ]
      ~result:(Bool, "true if a failover plan exists for the supplied number of host failures")
      ~allowed_roles:_R_POOL_OP
      ()

  let ha_compute_max_host_failures_to_tolerate = call ~flags:[`Session]
      ~name:"ha_compute_max_host_failures_to_tolerate"
      ~in_product_since:rel_orlando
      ~doc:"Returns the maximum number of host failures we could tolerate before we would be unable to restart configured VMs"
      ~params:[]
      ~result:(Int, "maximum value for ha_host_failures_to_tolerate given current configuration")
      ~allowed_roles:_R_POOL_OP
      ()

  let ha_compute_hypothetical_max_host_failures_to_tolerate = call ~flags:[`Session]
      ~name:"ha_compute_hypothetical_max_host_failures_to_tolerate"
      ~in_product_since:rel_orlando
      ~doc:"Returns the maximum number of host failures we could tolerate before we would be unable to restart the provided VMs"
      ~params:[ Map(Ref _vm, String), "configuration", "Map of protected VM reference to restart priority" ]
      ~result:(Int, "maximum value for ha_host_failures_to_tolerate given provided configuration")
      ~allowed_roles:_R_READ_ONLY
      ()

  let ha_compute_vm_failover_plan = call ~flags:[`Session]
      ~name:"ha_compute_vm_failover_plan"
      ~in_product_since:rel_orlando
      ~doc:"Return a VM failover plan assuming a given subset of hosts fail"
      ~params:[Set(Ref _host), "failed_hosts", "The set of hosts to assume have failed";
               Set(Ref _vm), "failed_vms", "The set of VMs to restart" ]
      ~result:(Map(Ref _vm, Map(String, String)), "VM failover plan: a map of VM to host to restart the host on")
      ~allowed_roles:_R_POOL_OP
      ()

  let create_new_blob = call
      ~name: "create_new_blob"
      ~in_product_since:rel_orlando
      ~doc:"Create a placeholder for a named binary blob of data that is associated with this pool"
      ~versioned_params:
        [{param_type=Ref _pool; param_name="pool"; param_doc="The pool"; param_release=orlando_release; param_default=None};
         {param_type=String; param_name="name"; param_doc="The name associated with the blob"; param_release=orlando_release; param_default=None};
         {param_type=String; param_name="mime_type"; param_doc="The mime type for the data. Empty string translates to application/octet-stream"; param_release=orlando_release; param_default=None};
         {param_type=Bool; param_name="public"; param_doc="True if the blob should be publicly available"; param_release=tampa_release; param_default=Some (VBool false)}
        ]
      ~result:(Ref _blob, "The reference of the blob, needed for populating its data")
      ~allowed_roles:_R_POOL_OP
      ()

  let set_ha_host_failures_to_tolerate = call
      ~name:"set_ha_host_failures_to_tolerate"
      ~in_product_since:rel_orlando
      ~doc:"Set the maximum number of host failures to consider in the HA VM restart planner"
      ~params:[Ref _pool, "self", "The pool";
               Int, "value", "New number of host failures to consider"]
      ~allowed_roles:_R_POOL_OP
      ()

  let ha_schedule_plan_recomputation = call
      ~name:"ha_schedule_plan_recomputation"
      ~in_product_since:rel_orlando
      ~doc:"Signal that the plan should be recomputed (eg a host has come online)"
      ~params:[]
      ~hide_from_docs:true
      ~pool_internal:true
      ~allowed_roles:_R_LOCAL_ROOT_ONLY
      ()

  let enable_binary_storage = call
      ~name:"enable_binary_storage"
      ~in_product_since:rel_orlando
      ~hide_from_docs:true
      ~doc:"Enable the storage of larger objects, such as RRDs, messages and binary blobs across all hosts in the pool"
      ~params:[]
      ~allowed_roles:_R_POOL_OP
      ()

  let disable_binary_storage = call
      ~name:"disable_binary_storage"
      ~in_product_since:rel_orlando
      ~hide_from_docs:true
      ~doc:"Disable the storage of larger objects, such as RRDs, messages and binary blobs across all hosts in the pool. This will destroy all of these objects where they exist."
      ~params:[]
      ~allowed_roles:_R_POOL_OP
      ()

  let enable_external_auth = call ~flags:[`Session]
      ~name:"enable_external_auth"
      ~in_oss_since:None
      ~in_product_since:rel_george
      ~params:[
        Ref _pool, "pool", "The pool whose external authentication should be enabled";
        Map (String,String), "config", "A list of key-values containing the configuration data" ;
        String, "service_name", "The name of the service" ;
        String, "auth_type", "The type of authentication (e.g. AD for Active Directory)"
      ]
      ~doc:"This call enables external authentication on all the hosts of the pool"
      ~allowed_roles:_R_POOL_ADMIN
      ()

  let disable_external_auth = call ~flags:[`Session]
      ~name:"disable_external_auth"
      ~in_oss_since:None
      ~in_product_since:rel_george
      ~versioned_params:[
        {param_type=Ref _pool; param_name="pool"; param_doc="The pool whose external authentication should be disabled"; param_release=george_release; param_default=None};
        {param_type=Map (String, String); param_name="config"; param_doc="Optional parameters as a list of key-values containing the configuration data"; param_release=george_release; param_default=Some (VMap [])}
      ]
      ~doc:"This call disables external authentication on all the hosts of the pool"
      ~allowed_roles:_R_POOL_ADMIN
      ()

  let detect_nonhomogeneous_external_auth = call ~flags:[`Session]
      ~name:"detect_nonhomogeneous_external_auth"
      ~in_oss_since:None
      ~in_product_since:rel_george
      ~params:[
        Ref _pool, "pool", "The pool where to detect non-homogeneous external authentication configuration";
      ]
      ~doc:"This call asynchronously detects if the external authentication configuration in any slave is different from that in the master and raises appropriate alerts"
      ~allowed_roles:_R_POOL_OP
      ()

  let initialize_wlb = call
      ~name:"initialize_wlb"
      ~in_product_since:rel_george
      ~doc:"Initializes workload balancing monitoring on this pool with the specified wlb server"
      ~params:[String, "wlb_url", "The ip address and port to use when accessing the wlb server";
               String, "wlb_username", "The username used to authenticate with the wlb server";
               String, "wlb_password", "The password used to authenticate with the wlb server";
               String, "xenserver_username", "The username used by the wlb server to authenticate with the xenserver";
               String, "xenserver_password", "The password used by the wlb server to authenticate with the xenserver"]
      ~allowed_roles:_R_POOL_OP
      ()

  let deconfigure_wlb = call
      ~name:"deconfigure_wlb"
      ~in_product_since:rel_george
      ~doc:"Permanently deconfigures workload balancing monitoring on this pool"
      ~params:[]
      ~allowed_roles:_R_POOL_OP
      ()

  let send_wlb_configuration = call
      ~name:"send_wlb_configuration"
      ~in_product_since:rel_george
      ~doc:"Sets the pool optimization criteria for the workload balancing server"
      ~params:[Map(String, String), "config", "The configuration to use in optimizing this pool"]
      ~allowed_roles:_R_POOL_OP
      ()

  let retrieve_wlb_configuration = call
      ~name:"retrieve_wlb_configuration"
      ~in_product_since:rel_george
      ~doc:"Retrieves the pool optimization criteria from the workload balancing server"
      ~params:[]
      ~result:(Map(String,String), "The configuration used in optimizing this pool")
      ~allowed_roles:_R_READ_ONLY
      ()

  let retrieve_wlb_recommendations = call
      ~name:"retrieve_wlb_recommendations"
      ~in_product_since:rel_george
      ~doc:"Retrieves vm migrate recommendations for the pool from the workload balancing server"
      ~params:[]
      ~result:(Map(Ref _vm,Set(String)), "The list of vm migration recommendations")
      ~allowed_roles:_R_READ_ONLY
      ()

  let send_test_post = call
      ~name:"send_test_post"
      ~in_product_since:rel_george
      ~doc:"Send the given body to the given host and port, using HTTPS, and print the response.  This is used for debugging the SSL layer."
      ~params:[(String, "host", ""); (Int, "port", ""); (String, "body", "")]
      ~result:(String, "The response")
      ~allowed_roles:_R_POOL_ADMIN
      ()

  let certificate_install = call
      ~name:"certificate_install"
      ~doc:"Install a TLS CA certificate, pool-wide."
      ~params:[String, "name", "A name to give the certificate";
               String, "cert", "The certificate in PEM format"]
      ~allowed_roles:_R_POOL_OP
      ~lifecycle:
        [Published, rel_george, "Install TLS CA certificate"
        ;Deprecated, rel_next, "Use Pool.install_ca_certificate instead"
        ]
      ()


  let install_ca_certificate = call
      ~name:"install_ca_certificate"
      ~doc:"Install a TLS CA certificate, pool-wide."
      ~params:[String, "name", "A name to give the certificate";
               String, "cert", "The certificate in PEM format"]
      ~allowed_roles:_R_POOL_OP
      ~lifecycle:
        [Published, rel_next, "Install TLS CA certificate"
        ]
      ()


  let certificate_uninstall = call
      ~name:"certificate_uninstall"
      ~doc:"Remove a pool-wide TLS CA certificate."
      ~params:[String, "name", "The certificate name"]
      ~allowed_roles:_R_POOL_OP
      ~lifecycle:
        [Published, rel_george, "Install TLS CA certificate"
        ;Deprecated, rel_next, "Use Pool.uninstall_ca_certificate instead"
        ]
      ()

  let uninstall_ca_certificate = call
      ~name:"uninstall_ca_certificate"
      ~doc:"Remove a pool-wide TLS CA certificate."
      ~params:[String, "name", "The certificate name"]
      ~allowed_roles:_R_POOL_OP
      ~lifecycle:
        [Published, rel_next, "Uninstall TLS CA certificate"
        ]
      ()

  let certificate_list = call
      ~name:"certificate_list"
      ~doc:"List the names of all installed TLS CA certificates."
      ~result:(Set(String),"All installed certificates")
      ~allowed_roles:_R_POOL_OP
      ~lifecycle:
        [Published, rel_george, "List installed TLS CA certificate"
        ;Deprecated, rel_next, "Use openssl to inspect certificate"
        ]
      ()

  let crl_install = call
      ~in_oss_since:None
      ~in_product_since:rel_george
      ~name:"crl_install"
      ~doc:"Install a TLS CA-issued Certificate Revocation List, pool-wide."
      ~params:[String, "name", "A name to give the CRL";
               String, "cert", "The CRL"]
      ~allowed_roles:_R_POOL_OP
      ()

  let crl_uninstall = call
      ~in_oss_since:None
      ~in_product_since:rel_george
      ~name:"crl_uninstall"
      ~doc:"Remove a pool-wide TLS CA-issued Certificate Revocation List."
      ~params:[String, "name", "The CRL name"]
      ~allowed_roles:_R_POOL_OP
      ()

  let crl_list = call
      ~in_oss_since:None
      ~in_product_since:rel_george
      ~name:"crl_list"
      ~doc:"List the names of all installed TLS CA-issued Certificate Revocation Lists."
      ~result:(Set(String), "The names of all installed CRLs")
      ~allowed_roles:_R_POOL_OP
      ()

  let certificate_sync = call
      ~in_oss_since:None
      ~in_product_since:rel_george
      ~name:"certificate_sync"
      ~doc:"Copy the TLS CA certificates and CRLs of the master to all slaves."
      ~allowed_roles:_R_POOL_OP
      ()

  let enable_tls_verification = call
    ~flags:[`Session]
    ~lifecycle:[Published, rel_next, ""]
    ~name:"enable_tls_verification"
    ~doc:"Enable TLS server certificate verification"
    ~allowed_roles:_R_POOL_ADMIN
    ()

  let enable_redo_log = call
      ~in_oss_since:None
      ~in_product_since:rel_midnight_ride
      ~name:"enable_redo_log"
      ~params:[Ref _sr, "sr", "SR to hold the redo log."]
      ~doc:"Enable the redo log on the given SR and start using it, unless HA is enabled."
      ~allowed_roles:_R_POOL_OP
      ()

  let disable_redo_log = call
      ~in_oss_since:None
      ~in_product_since:rel_midnight_ride
      ~name:"disable_redo_log"
      ~doc:"Disable the redo log if in use, unless HA is enabled."
      ~allowed_roles:_R_POOL_OP
      ()

  let audit_log_append = call
      ~in_oss_since:None
      ~pool_internal:true
      ~hide_from_docs:true
      ~in_product_since:rel_midnight_ride
      ~name:"audit_log_append"
      ~params:[String, "line", "line to be appended to the audit log"]
      ~doc:"Append a line to the audit log on the master."
      ~allowed_roles:_R_POOL_ADMIN
      ()

  let set_vswitch_controller = call
      ~in_oss_since:None
      ~in_product_since:rel_midnight_ride
      ~lifecycle:[
        Published, rel_midnight_ride, "Set the IP address of the vswitch controller.";
        Extended, rel_cowley, "Allow to be set to the empty string (no controller is used).";
        Deprecated, rel_falcon, "Deprecated: use 'SDN_controller.introduce' and 'SDN_controller.forget' instead."]
      ~name:"set_vswitch_controller"
      ~params:[String, "address", "IP address of the vswitch controller."]
      ~doc:"Set the IP address of the vswitch controller."
      ~allowed_roles:_R_POOL_OP
      ()

  let test_archive_target = call ~flags:[`Session]
      ~name:"test_archive_target"
      ~in_oss_since:None
      ~in_product_since:rel_cowley
      ~params:[Ref _pool, "self", "Reference to the pool";
               Map(String,String), "config", "Location config settings to test";
              ]
      ~doc:"This call tests if a location is valid"
      ~allowed_roles:_R_POOL_OP
      ~result:(String, "An XMLRPC result")
      ()

  let enable_local_storage_caching = call
      ~name:"enable_local_storage_caching"
      ~in_oss_since:None
      ~in_product_since:rel_cowley
      ~params:[Ref _pool, "self", "Reference to the pool"]
      ~doc:"This call attempts to enable pool-wide local storage caching"
      ~allowed_roles:_R_POOL_OP
      ()

  let disable_local_storage_caching = call
      ~name:"disable_local_storage_caching"
      ~in_oss_since:None
      ~in_product_since:rel_cowley
      ~params:[Ref _pool, "self", "Reference to the pool"]
      ~doc:"This call disables pool-wide local storage caching"
      ~allowed_roles:_R_POOL_OP
      ()

  let get_license_state = call
      ~name:"get_license_state"
      ~in_oss_since:None
      ~in_product_since:rel_clearwater
      ~params:[Ref _pool, "self", "Reference to the pool"]
      ~doc:"This call returns the license state for the pool"
      ~allowed_roles:_R_READ_ONLY
      ~result:(Map(String,String), "The pool's license state")
      ()

  let apply_edition = call
      ~name:"apply_edition"
      ~in_oss_since:None
      ~in_product_since:rel_clearwater
      ~params:[
        Ref _pool, "self", "Reference to the pool";
        String, "edition", "The requested edition";
      ]
      ~doc:"Apply an edition to all hosts in the pool"
      ~allowed_roles:_R_POOL_OP
      ()

  let enable_ssl_legacy = call
      ~name:"enable_ssl_legacy"
      ~in_oss_since:None
      ~lifecycle:[
        Published, rel_dundee, "";
        Removed, rel_stockholm, "Legacy SSL no longer supported"
      ]
      ~params:[Ref _pool, "self", "(ignored)";]
      ~doc:"Sets ssl_legacy true on each host, pool-master last. See Host.ssl_legacy and Host.set_ssl_legacy."
      ~allowed_roles:_R_POOL_OP
      ()

  let disable_ssl_legacy = call
      ~name:"disable_ssl_legacy"
      ~in_oss_since:None
      ~lifecycle:[
        Published, rel_dundee, "";
        Deprecated, rel_stockholm, "Legacy SSL no longer supported"
      ]
      ~params:[Ref _pool, "self", "(ignored)";]
      ~doc:"Sets ssl_legacy false on each host, pool-master last. See Host.ssl_legacy and Host.set_ssl_legacy."
      ~allowed_roles:_R_POOL_OP
      ()

  let set_igmp_snooping_enabled = call
      ~in_oss_since:None
      ~lifecycle:[
        Published, rel_inverness, "Enable or disable IGMP Snooping on the pool.";
      ]
      ~name:"set_igmp_snooping_enabled"
      ~params:[
        Ref _pool, "self", "The pool";
        Bool, "value", "Enable or disable IGMP Snooping on the pool"
      ]
      ~doc:"Enable or disable IGMP Snooping on the pool."
      ~allowed_roles:_R_POOL_OP
      ()

  let has_extension = call
      ~name:"has_extension"
      ~in_product_since:rel_dundee
      ~doc:"Return true if the extension is available on the pool"
      ~params:[
        Ref _pool, "self", "The pool";
        String, "name", "The name of the API call"
      ]
      ~result:(Bool, "True if the extension exists, false otherwise")
      ~allowed_roles:_R_POOL_ADMIN
      ()

  let add_to_guest_agent_config = call
      ~name:"add_to_guest_agent_config"
      ~in_product_since:rel_dundee
      ~doc:"Add a key-value pair to the pool-wide guest agent configuration"
      ~params:[
        Ref _pool, "self", "The pool";
        String, "key", "The key to add";
        String, "value", "The value to add";
      ]
      ~allowed_roles:_R_POOL_ADMIN
      ()

  let remove_from_guest_agent_config = call
      ~name:"remove_from_guest_agent_config"
      ~in_product_since:rel_dundee
      ~doc:"Remove a key-value pair from the pool-wide guest agent configuration"
      ~params:[
        Ref _pool, "self", "The pool";
        String, "key", "The key to remove";
      ]
      ~allowed_roles:_R_POOL_ADMIN
      ()

  let rotate_secret = call
    ~in_product_since:rel_stockholm_psr
    ~name:"rotate_secret"
    ~params:[]
    ~errs:[ Api_errors.internal_error
          ; Api_errors.host_is_slave
          ; Api_errors.cannot_contact_host
          ; Api_errors.ha_is_enabled
          ; Api_errors.not_supported_during_upgrade
          ]
    ~allowed_roles:_R_POOL_ADMIN
    ()

  let set_repositories = call
      ~name:"set_repositories"
      ~in_product_since:rel_next
      ~doc:"Set enabled set of repositories"
      ~params:[
        Ref _pool, "self", "The pool";
        Set (Ref _repository), "value", "The set of repositories to be enabled"
      ]
      ~allowed_roles:_R_POOL_ADMIN
      ()

  let add_repository = call
      ~name:"add_repository"
      ~in_product_since:rel_next
      ~doc:"Add a repository to the enabled set"
      ~params:[
        Ref _pool, "self", "The pool";
        Ref _repository, "value", "The repository to be added to the enabled set"
      ]
      ~allowed_roles:_R_POOL_ADMIN
      ()

  let remove_repository = call
      ~name:"remove_repository"
      ~in_product_since:rel_next
      ~doc:"Remove a repository from the enabled set"
      ~params:[
        Ref _pool, "self", "The pool";
        Ref _repository, "value", "The repository to be removed"
      ]
      ~allowed_roles:_R_POOL_ADMIN
      ()

  let sync_updates = call
      ~name:"sync_updates"
      ~in_product_since:rel_next
      ~doc:"Sync with the enabled repository"
      ~params:[
        Ref _pool, "self", "The pool";
        Bool, "force", "If true local mirroring repo will be removed before syncing"
      ]
      ~result:(String, "The SHA256 hash of updateinfo.xml.gz")
      ~allowed_roles:_R_POOL_OP
      ()

  (** A pool class *)
  let t =
    create_obj
      ~in_db:true
      ~in_product_since:rel_rio
      ~in_oss_since:None
      ~internal_deprecated_since:None
      ~persist:PersistEverything
      ~gen_constructor_destructor:false
      ~name:_pool
      ~descr:"Pool-wide information"
      ~gen_events:true
      ~doccomments:[]
      ~messages_default_allowed_roles:_R_POOL_OP
      ~messages:
        [ join
        ; join_force
        ; eject
        ; initial_auth
        ; transition_to_master
        ; slave_reset_master
        ; recover_slaves
        ; hello
        ; ping_slave
        ; create_VLAN
        ; management_reconfigure
        ; create_VLAN_from_PIF
        ; slave_network_report
        ; enable_ha
        ; disable_ha
        ; sync_database
        ; designate_new_master
        ; ha_prevent_restarts_for
        ; ha_failover_plan_exists
        ; ha_compute_max_host_failures_to_tolerate
        ; ha_compute_hypothetical_max_host_failures_to_tolerate
        ; ha_compute_vm_failover_plan
        ; set_ha_host_failures_to_tolerate
        ; create_new_blob
        ; ha_schedule_plan_recomputation
        ; enable_binary_storage
        ; disable_binary_storage
        ; enable_external_auth
        ; disable_external_auth
        ; detect_nonhomogeneous_external_auth
        ; initialize_wlb
        ; deconfigure_wlb
        ; send_wlb_configuration
        ; retrieve_wlb_configuration
        ; retrieve_wlb_recommendations
        ; send_test_post
        ; certificate_install
        ; certificate_uninstall
        ; certificate_list
        ; install_ca_certificate
        ; uninstall_ca_certificate
        ; crl_install
        ; crl_uninstall
        ; crl_list
        ; certificate_sync
        ; enable_tls_verification
        ; enable_redo_log
        ; disable_redo_log
        ; audit_log_append
        ; set_vswitch_controller
        ; test_archive_target
        ; enable_local_storage_caching
        ; disable_local_storage_caching
        ; get_license_state
        ; apply_edition
        ; enable_ssl_legacy
        ; disable_ssl_legacy
        ; set_igmp_snooping_enabled
        ; has_extension
        ; add_to_guest_agent_config
        ; remove_from_guest_agent_config
        ; rotate_secret
        ; set_repositories
        ; add_repository
        ; remove_repository
        ; sync_updates
        ]
      ~contents:
        ([uid ~in_oss_since:None _pool] @
         [ field ~in_oss_since:None ~qualifier:RW ~ty:String "name_label" "Short name"
         ; field ~in_oss_since:None ~qualifier:RW ~ty:String "name_description" "Description"
         ; field ~in_oss_since:None ~qualifier:DynamicRO ~ty:(Ref _host) "master" "The host that is pool master"
         ; field ~in_oss_since:None ~qualifier:RW ~ty:(Ref _sr) "default_SR" "Default SR for VDIs"
         ; field ~in_oss_since:None ~qualifier:RW ~ty:(Ref _sr) "suspend_image_SR" "The SR in which VDIs for suspend images are created"
         ; field ~in_oss_since:None ~qualifier:RW ~ty:(Ref _sr) "crash_dump_SR" "The SR in which VDIs for crash dumps are created"
         ; field ~in_oss_since:None ~ty:(Map(String, String)) "other_config" "additional configuration" ~map_keys_roles:[("folder",(_R_VM_OP));("XenCenter.CustomFields.*",(_R_VM_OP));("EMPTY_FOLDERS",(_R_VM_OP))]
         ; field ~in_oss_since:None ~in_product_since:rel_orlando ~qualifier:DynamicRO ~ty:Bool ~default_value:(Some (VBool false)) "ha_enabled" "true if HA is enabled on the pool, false otherwise"
         ; field ~in_oss_since:None ~in_product_since:rel_orlando ~qualifier:DynamicRO ~ty:(Map(String, String)) ~default_value:(Some (VMap [])) "ha_configuration" "The current HA configuration"
         ; field ~in_oss_since:None ~in_product_since:rel_orlando ~qualifier:DynamicRO ~ty:(Set String) ~default_value:(Some (VSet [])) "ha_statefiles" "HA statefile VDIs in use"
         ; field ~in_oss_since:None ~in_product_since:rel_orlando ~qualifier:DynamicRO ~ty:Int ~default_value:(Some (VInt 0L)) "ha_host_failures_to_tolerate" "Number of host failures to tolerate before the Pool is declared to be overcommitted"
         ; field ~in_oss_since:None ~in_product_since:rel_orlando ~qualifier:DynamicRO ~ty:Int ~default_value:(Some (VInt 0L)) "ha_plan_exists_for" "Number of future host failures we have managed to find a plan for. Once this reaches zero any future host failures will cause the failure of protected VMs."
         ; field ~in_oss_since:None ~in_product_since:rel_orlando ~qualifier:RW ~ty:Bool ~default_value:(Some (VBool false)) "ha_allow_overcommit" "If set to false then operations which would cause the Pool to become overcommitted will be blocked."
         ; field ~in_oss_since:None ~in_product_since:rel_orlando ~qualifier:DynamicRO ~ty:Bool ~default_value:(Some (VBool false)) "ha_overcommitted" "True if the Pool is considered to be overcommitted i.e. if there exist insufficient physical resources to tolerate the configured number of host failures"
         ; field ~qualifier:DynamicRO ~in_product_since:rel_orlando ~ty:(Map(String, Ref _blob)) ~default_value:(Some (VMap [])) "blobs" "Binary blobs associated with this pool"
         ; field ~writer_roles:_R_VM_OP ~in_product_since:rel_orlando ~default_value:(Some (VSet [])) ~ty:(Set String) "tags" "user-specified tags for categorization purposes"
         ; field ~writer_roles:_R_VM_OP ~in_product_since:rel_orlando ~default_value:(Some (VMap [])) ~ty:(Map(String, String)) "gui_config" "gui-specific configuration for pool"
         ; field ~writer_roles:_R_POOL_OP ~in_product_since:rel_dundee ~default_value:(Some (VMap [])) ~ty:(Map(String, String)) "health_check_config" "Configuration for the automatic health check feature"
         ; field ~in_product_since:rel_george ~qualifier:DynamicRO ~ty:String ~default_value:(Some (VString "")) "wlb_url" "Url for the configured workload balancing host"
         ; field ~in_product_since:rel_george ~qualifier:DynamicRO ~ty:String ~default_value:(Some (VString "")) "wlb_username" "Username for accessing the workload balancing host"
         ; field ~in_product_since:rel_george ~internal_only:true ~qualifier:DynamicRO ~ty:(Ref _secret) "wlb_password" "Password for accessing the workload balancing host"
         ; field ~in_product_since:rel_george ~qualifier:RW ~ty:Bool ~default_value:(Some (VBool false)) "wlb_enabled" "true if workload balancing is enabled on the pool, false otherwise"
         ; field ~in_product_since:rel_george ~qualifier:RW ~ty:Bool ~default_value:(Some (VBool false)) "wlb_verify_cert" "true if communication with the WLB server should enforce TLS certificate verification."
             ~lifecycle:[
               Published, rel_george, "";
               Deprecated, rel_next, "Deprecated: to enable TLS verification use Pool.enable_tls_verification instead";]
         ; field ~in_oss_since:None ~in_product_since:rel_midnight_ride ~qualifier:DynamicRO ~ty:Bool ~default_value:(Some (VBool false)) "redo_log_enabled" "true a redo-log is to be used other than when HA is enabled, false otherwise"
         ; field ~in_oss_since:None ~in_product_since:rel_midnight_ride ~qualifier:DynamicRO ~ty:(Ref _vdi) ~default_value:(Some (VRef null_ref)) "redo_log_vdi" "indicates the VDI to use for the redo-log other than when HA is enabled"
         ; field ~in_oss_since:None ~qualifier:DynamicRO ~ty:String ~default_value:(Some (VString "")) "vswitch_controller" "address of the vswitch controller"
             ~lifecycle:[
               Published, rel_midnight_ride, "the IP address of the vswitch controller.";
               Deprecated, rel_falcon, "Deprecated: set the IP address of the vswitch controller in SDN_controller instead."]
         ; field ~in_oss_since:None ~in_product_since:rel_midnight_ride ~qualifier:DynamicRO ~ty:(Map(String, String)) ~default_value:(Some (VMap [])) "restrictions" "Pool-wide restrictions currently in effect"
         ; field ~in_oss_since:None ~in_product_since:rel_boston ~qualifier:DynamicRO ~ty:(Set (Ref _vdi)) "metadata_VDIs" "The set of currently known metadata VDIs for this pool"
         ; field ~in_oss_since:None ~in_product_since:rel_dundee ~qualifier:DynamicRO ~default_value:(Some (VString "")) ~ty:String "ha_cluster_stack" "The HA cluster stack that is currently in use. Only valid when HA is enabled."
         ] @ (allowed_and_current_operations operations) @
         [ field ~in_oss_since:None ~in_product_since:rel_dundee ~qualifier:DynamicRO ~ty:(Map(String, String)) ~default_value:(Some (VMap [])) "guest_agent_config" "Pool-wide guest agent configuration information"
         ; field ~qualifier:DynamicRO ~in_product_since:rel_dundee ~default_value:(Some (VMap [])) ~ty:(Map(String, String)) "cpu_info" "Details about the physical CPUs on the pool"
         ; field ~qualifier:RW ~in_product_since:rel_dundee ~default_value:(Some (VBool false)) ~ty:Bool "policy_no_vendor_device" "The pool-wide policy for clients on whether to use the vendor device or not on newly created VMs. This field will also be consulted if the 'has_vendor_device' field is not specified in the VM.create call."
         ; field ~qualifier:RW ~in_product_since:rel_ely ~default_value:(Some (VBool false)) ~ty:Bool "live_patching_disabled" "The pool-wide flag to show if the live patching feauture is disabled or not."
         ; field ~in_product_since:rel_inverness ~qualifier:DynamicRO ~ty:Bool ~default_value:(Some (VBool false)) "igmp_snooping_enabled" "true if IGMP snooping is enabled in the pool, false otherwise."
         ; field ~in_product_since:rel_quebec ~qualifier:RW ~ty:String ~default_value:(Some (VString "")) "uefi_certificates" "The UEFI certificates allowing Secure Boot"
         ; field ~in_product_since:rel_stockholm_psr ~qualifier:RW ~ty:Bool ~default_value:(Some (VBool false)) "is_psr_pending" "True if either a PSR is running or we are waiting for a PSR to be re-run"
         ; field ~qualifier:DynamicRO ~in_product_since:rel_next ~lifecycle:[Published, rel_next, ""] ~ty:Bool ~default_value:(Some (VBool false)) "tls_verification_enabled" "True iff TLS certificate verification is enabled"
         ; field ~in_product_since:rel_next ~qualifier:DynamicRO ~ty:(Set (Ref _repository)) ~ignore_foreign_key:true "repositories" ~default_value:(Some (VSet [])) "The set of currently enabled repositories"
         ])
      ()<|MERGE_RESOLUTION|>--- conflicted
+++ resolved
@@ -8,14 +8,11 @@
             "ha_disable", "Indicates this pool is in the process of disabling HA";
             "cluster_create", "Indicates this pool is in the process of creating a cluster";
             "designate_new_master", "Indicates this pool is in the process of changing master";
-<<<<<<< HEAD
+            "tls_verification_enable", "Indicates this pool is in the process of enabling TLS verification";
             "configure_repositories", "Indicates this pool is in the process of configuring repositories";
             "sync_updates", "Indicates this pool is in the process of syncing updates";
             "get_updates", "Indicates this pool is in the process of getting updates";
             "apply_updates", "Indicates this pool is in the process of applying updates";
-=======
-            "tls_verification_enable", "Indicates this pool is in the process of enabling TLS verification";
->>>>>>> 79175448
           ])
 
   let enable_ha = call
