--- conflicted
+++ resolved
@@ -3,11 +3,7 @@
 (* BEWARE: if this changes, check that schema has been bumped accordingly in
    ocaml/idl/datamodel_common.ml, usually schema_minor_vsn *)
 
-<<<<<<< HEAD
-let last_known_schema_hash = "0cc42d0325bd7ea01a5024d63b835bfb"
-=======
-let last_known_schema_hash = "e10b420b0863116ee188eea9e63b1349"
->>>>>>> 99ee18b9
+let last_known_schema_hash = "8bf2b9ab509301baf138820cf34608d3"
 
 let current_schema_hash : string =
   let open Datamodel_types in
