--- conflicted
+++ resolved
@@ -254,17 +254,7 @@
      version_minor = 13;
      branding      = "Unreleased";
      release_date  = None;
-<<<<<<< HEAD
-   }; {
-     code_name     = Some rel_oslo;
-     version_major = 2;
-     version_minor = 13;
-     branding      = "Unreleased";
-     release_date  = None;
-   };
-=======
    }
->>>>>>> 131a0657
   ]
 (* When you add a new release, use the version number of the latest release, "Unreleased"
    for the branding and None for the release date, until the actual values are finalised. *)
