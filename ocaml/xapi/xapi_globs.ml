(*
 * Copyright (C) 2006-2009 Citrix Systems Inc.
 *
 * This program is free software; you can redistribute it and/or modify
 * it under the terms of the GNU Lesser General Public License as published
 * by the Free Software Foundation; version 2.1 only. with the special
 * exception on linking described in file LICENSE.
 *
 * This program is distributed in the hope that it will be useful,
 * but WITHOUT ANY WARRANTY; without even the implied warranty of
 * MERCHANTABILITY or FITNESS FOR A PARTICULAR PURPOSE.  See the
 * GNU Lesser General Public License for more details.
 *)

(** A central location for settings related to xapi *)

module String_plain = String (* For when we don't want the Xstringext version *)

open Xapi_stdext_std.Xstringext
open Printf

module D = Debug.Make (struct let name = "xapi_globs" end)

(* set this to true to enable XSM to out-of-pool SRs with matching UUID *)
let relax_xsm_sr_check = ref true

(* xapi process returns this code on exit when it wants to be restarted *)
let restart_return_code = 123

let _ =
  Db_globs.restart_fn :=
    fun () ->
      D.info "Executing Db_globs.restart_fn: exiting with code %d"
        restart_return_code ;
      exit restart_return_code

(* - this will usually be a singleton list.
   - during pool secret rotation it will contain multiple elements,
     but the tail will be dropped when it has completed.
   - the head is always the pool secret that should be sent in requests *)
let pool_secrets : SecretString.t list ref = ref []

let pool_secret () =
  match !pool_secrets with
  | [] ->
      failwith
        "the pool secrets either do not exist or have not been loaded yet"
  | x :: _ ->
      x

(* The maximum pool size is restricted to 3 hosts for the pool which does not have Pool_size feature *)
let restricted_pool_size = 3

let localhost_ref : [`host] Ref.t ref = ref Ref.null

(* client min/max version range *)
(* xencenter_min should be the lowest version of XenCenter we want the new server to work with. In the
 * (usual) case that we want to force the user to upgrade XenCenter when they upgrade the server,
 * xencenter_min should equal the current version of XenCenter.
 *
 * xencenter_max is not what you would guess after reading the previous paragraph, which would involve
 * predicting the future. Instead, it should always equal the current version of XenCenter. It must not
 * change without issuing a new version of XenCenter. This is used to make sure that even if the user is
 * not required to upgrade, we at least warn them.
 *
 * In most cases both numbers are the same as the API version. Change them to a hardcoded value if needed.
 * Please consult the XenCenter maintainers before changing these numbers, as XenCenter may need to
 * acquire an SDK aware of the versions specified here. *)
let xencenter_min_verstring =
  Printf.sprintf "%Ld.%Ld" Datamodel.api_version_major
    Datamodel.api_version_minor

let xencenter_max_verstring =
  Printf.sprintf "%Ld.%Ld" Datamodel.api_version_major
    Datamodel.api_version_minor

(* linux pack vsn key in host.software_version (used for a pool join restriction *)
let linux_pack_vsn_key = "xs:linux"

let packs_dir = ref (Filename.concat "/etc/xensource" "installed-repos")

let unix_domain_socket = Filename.concat "/var/lib/xcp" "xapi"

let storage_unix_domain_socket = Filename.concat "/var/lib/xcp" "storage"

let local_database = Filename.concat "/var/lib/xcp" "local.db"

(* if a slave in emergency "cannot see master mode" then this flag is set *)
let slave_emergency_mode = ref false

(** Whenever in emergency mode we stash an error here so the user can determine what's wrong
    without trawling through logfiles *)
let emergency_mode_error =
  ref (Api_errors.Server_error (Api_errors.host_still_booting, []))

let log_config_file = ref (Filename.concat "/etc/xensource" "log.conf")

let remote_db_conf_fragment_path =
  ref (Filename.concat "/etc/xensource" "remote.db.conf")

let cpu_info_file = ref (Filename.concat "/etc/xensource" "boot_time_cpus")

let requires_reboot_file = "/var/run/nonpersistent/xapi/host-requires-reboot"

let ready_file = ref ""

let init_complete = ref ""

(* Keys used in both the software_version (string -> string map) and in the import/export code *)
let _hostname = "hostname"

let _date = "date"

let _product_version = "product_version"

let _product_version_text = "product_version_text"

let _product_version_text_short = "product_version_text_short"

let _platform_name = "platform_name"

let _platform_version = "platform_version"

let _product_brand = "product_brand"

let _build_number = "build_number"

let _git_id = "git_id"

let _api_major = "API_major"

let _api_minor = "API_minor"

let _api_vendor = "API_vendor"

let _api_vendor_implementation = "API_vendor_implementation"

let _xapi_major = "xapi_major"

let _xapi_minor = "xapi_minor"

let _export_vsn = "export_vsn"

let _dbv = "dbv"

let _db_schema = "db_schema"

(* When comparing two host versions, always treat a host that has platform_version defined as newer
 * than any host that does not have platform_version defined.
 * Substituting this default when a host does not have platform_version defined will be acceptable,
 * as long as a host never has to distinguish between two hosts of different versions which are both
 * older than itself. *)
let default_platform_version = "0.0.0"

(* Used to differentiate between
   Rio beta2 (0) [no inline checksums, end-of-tar checksum table],
   Rio GA (1) [inline checksums, end-of-tar checksum table]
   and Miami GA (2) [inline checksums, no end-of-tar checksum table] *)
let export_vsn = 2

(** When exporting a VDI in TAR format, the VDI's data will be stored under
    this directory in the archive. *)
let vdi_tar_export_dir = "vdi"

let software_version () =
  (* In the case of XCP, all product_* fields will be blank. *)
  List.filter
    (fun (_, value) -> value <> "")
    [
      (_product_version, Xapi_version.product_version ())
    ; (_product_version_text, Xapi_version.product_version_text ())
    ; (_product_version_text_short, Xapi_version.product_version_text_short ())
    ; (_platform_name, Xapi_version.platform_name ())
    ; (_platform_version, Xapi_version.platform_version ())
    ; (_product_brand, Xapi_version.product_brand ())
    ; (_build_number, Xapi_version.build_number ())
    ; (_git_id, Xapi_version.git_id)
    ; (_hostname, Xapi_version.hostname)
    ; (_date, Xapi_version.date)
    ]

let pygrub_path = "/usr/bin/pygrub"

let eliloader_path = "/usr/bin/eliloader"

let supported_bootloaders =
  [("pygrub", pygrub_path); ("eliloader", eliloader_path)]

(* Deprecated: *)
let is_guest_installer_network = "is_guest_installer_network"

let is_host_internal_management_network = "is_host_internal_management_network"

(* Used to override the check which blocks VM start or migration if a VIF is on an internal
   network which is pinned to a particular host. *)
let assume_network_is_shared = "assume_network_is_shared"

let auto_scan = "auto-scan"

(* if set in SR.other_config, scan the SR in the background *)

let auto_scan_interval = "auto-scan-interval"

(* maybe set in Host.other_config *)

(* These ports are both served up by vncterm the ports used for the RFB and
   text consoles are p+5900 and p+9500 respectively where p is the port
   specified on the vncterm command line:
     -T, --text            provide telnet access too
     -v, --vnclisten       listen for VNC connection at a given address:port
   The init scripts in dom0 spawn vncterm with -T -v 127.0.0.1:0  *)
let host_console_vncport = 5900L

let host_console_textport = 9500L

let vhd_parent = "vhd-parent" (* set in VDIs backed by VHDs *)

let vbd_backend_key = "backend-kind" (* set in VBD other-config *)

let vbd_polling_duration_key = "polling-duration" (* set in VBD other-config *)

let vbd_polling_idle_threshold_key = "polling-idle-threshold"

(* set in VBD other-config *)

let vbd_backend_local_key = "backend-local" (* set in VBD other-config *)

let mac_seed = "mac_seed" (* set in a VM to generate MACs by hash chaining *)

let ( ** ) = Int64.mul

let grant_api_access = "grant_api_access"

(* From Miami GA onward we identify the tools SR with the following SR.other_config key. *)
(* In Dundee we introduced the SR.is_tools_sr field for this purpose, but left the *)
(* other-config key for backwards compat. *)
let tools_sr_tag = "xenserver_tools_sr"

let tools_sr_name () = Xapi_version.product_brand () ^ " Tools"

let tools_sr_description () = tools_sr_name () ^ " ISOs"

let tools_sr_dir = ref "/opt/xensource/packages/iso"

let tools_sr_pbd_device_config =
  [
    ("path", !tools_sr_dir)
  ; (* for ffs *)
    ("location", !tools_sr_dir)
  ; (* for legacy iso *)
    ("legacy_mode", "true")
  ]

let create_tools_sr = ref false

let allow_host_sched_gran_modification = ref false

let default_template_key = "default_template"

let base_template_name_key = "base_template_name"

(* Keys to explain the presence of dom0 block-attached VBDs: *)
let vbd_task_key = "task_id"

let related_to_key = "related_to"

let get_nbd_extents = "/opt/xensource/libexec/get_nbd_extents.py"

(* other-config keys to sync over when mirroring/remapping/importing a VDI *)
let vdi_other_config_sync_keys = ["config-drive"]

(* Set to true on the P2V server template and the tools SR *)
let xensource_internal = "xensource_internal"

(* temporary restore path for db *)
let db_temporary_restore_path = Filename.concat "/var/lib/xcp" "restore_db.db"

(* temporary path for opening a foreign metadata database *)
let foreign_metadata_db = Filename.concat "/var/lib/xcp" "foreign.db"

(* After this we start to delete completed tasks (never pending ones) *)
let max_tasks = 200

(* After this we start to invalidate older sessions *)
(* We must allow for more sessions than running tasks *)
let max_sessions = max_tasks * 2

(* For sessions with specified originator, their session limits are counted independently. *)
let max_sessions_per_originator = 500

(* For sessions with specifiied user name (non-root), their session limit are counted independently *)
let max_sessions_per_user_name = 500

(* Place where database XML backups are kept *)
let backup_db_xml = Filename.concat "/var/lib/xcp" "state-backup.xml"

(* Directory containing scripts which are executed when a node becomes master
   and when a node gives up the master role *)
let master_scripts_dir = ref (Filename.concat "/etc/xensource" "master.d")

(* Indicates whether we should allow clones of suspended VMs via VM.clone *)
let pool_allow_clone_suspended_vm = "allow_clone_suspended_vm"

(* Indicates whether we should allow run-script inside VM *)
let pool_allow_guest_agent_run_script = "allow_guest_agent_run_script"

let i18n_key = "i18n-key"

let i18n_original_value_prefix = "i18n-original-value-"

(* Primitive access control mechanism: CA-12313 *)
let _sm_session = "_sm_session"

(* Mark objects created by an import for CA-11743 on their 'other-config' field *)
let import_task = "import_task"

(* other-config key names where we hack install-time and last-boot-time, to work around the fact that these are not persisted on metrics fields in 4.1
   - see CA-7582 *)
let _install_time_key = "install_time"

let _start_time_key = "start_time"

(* Sync switches *)
(* WARNING WARNING - take great care setting these - it could lead to xapi failing miserably! *)

let sync_switch_off = "nosync"

(* Set the following keys to this value to disable the dbsync operation *)

(* dbsync_slave *)
let sync_local_vdi_activations = "sync_local_vdi_activations"

let sync_create_localhost = "sync_create_localhost"

let sync_set_cache_sr = "sync_set_cache_sr"

let sync_load_rrd = "sync_load_rrd"

let sync_host_display = "sync_host_display"

let sync_refresh_localhost_info = "sync_refresh_localhost_info"

let sync_record_host_memory_properties = "sync_record_host_memory_properties"

let sync_create_host_cpu = "sync_create_host_cpu"

let sync_create_domain_zero = "sync_create_domain_zero"

let sync_crashdump_resynchronise = "sync_crashdump_resynchronise"

let sync_pbds = "sync_pbds"

let sync_pif_params = "sync_pif_params"

let sync_bios_strings = "sync_bios_strings"

let sync_chipset_info = "sync_chipset_info"

let sync_pci_devices = "sync_pci_devices"

let sync_gpus = "sync_gpus"

(* Allow dbsync actions to be disabled via the redo log, since the database
   isn't of much use if xapi won't start. *)
let disable_dbsync_for = ref []

(* create_storage *)
let sync_create_pbds = "sync_create_pbds"

(* sync VLANs on slave with master *)
let sync_vlans = "sync_vlans"

(* Set on the Pool.other_config to signal that the pool is currently in a mixed-mode
   rolling upgrade state. *)
let rolling_upgrade_in_progress = "rolling_upgrade_in_progress"

(* Set on Pool.other_config to override the base HA timeout in a persistent fashion *)
let default_ha_timeout = "default_ha_timeout"

(* Executed during startup when the API/database is online but before storage or networks
   are fully initialised. *)
let startup_script_hook = ref "xapi-startup-script"

(* Executed when a rolling upgrade is detected starting or stopping *)
let rolling_upgrade_script_hook = ref "xapi-rolling-upgrade"

(* Sets IQN and restarts iSCSI daemon if required *)
let set_iSCSI_initiator_script =
  ref "/opt/xensource/libexec/set-iscsi-initiator"

(* Executed during startup when the host is authed with AD
 * or the host is joining or leaving AD *)
let domain_join_cli_cmd = ref "/opt/pbis/bin/domainjoin-cli"

(* When set to true indicates that the host has still booted so we're initialising everything
   from scratch e.g. shared storage, sampling boot free mem etc *)
let on_system_boot = ref false

(* Default backlog supplied to Unix.listen *)
let listen_backlog = 128

(* Xapi script hooks root *)
let xapi_hooks_root = ref "/etc/xapi.d"

let xapi_blob_location = Filename.concat "/var/lib/xcp" "blobs"

let last_blob_sync_time = "last_blob_sync_time"

(* Port on which to send network heartbeats *)
let xha_udp_port = 694 (* same as linux-ha *)

(* Port which xapi-clusterd uses to communicate *)
let xapi_clusterd_port = ref 8896

(* When a host is known to be shutting down or rebooting, we add it's reference in here.
   This can be used to force the Host_metrics.live flag to false. *)
let hosts_which_are_shutting_down : API.ref_host list ref = ref []

let hosts_which_are_shutting_down_m = Mutex.create ()

let xha_timeout = "timeout"

let message_limit = 10000

let xapi_message_script = ref "mail-alarm"

(* Emit a warning if more than this amount of clock skew detected *)
let max_clock_skew = 5. *. 60. (* 5 minutes *)

(* Optional directory containing XenAPI plugins *)
let xapi_plugins_root = ref "/etc/xapi.d/plugins"

(* Optional directory containing XenAPI extensions *)
let xapi_extensions_root = ref "/etc/xapi.d/extensions"

(** CA-18377: Providing lists of operations that were supported by the Miami release. *)

(** For now, we check against these lists when sending data across the wire that may  *)

(** be read by a Miami host, and remove any items that are not found on the lists.    *)

let host_operations_miami = [`evacuate; `provision]

let rpu_allowed_vm_operations =
  [
    `assert_operation_valid
  ; `changing_memory_live
  ; `changing_shadow_memory_live
  ; `changing_VCPUs_live
  ; `clean_reboot
  ; `clean_shutdown
  ; `clone
  ; `copy
  ; `csvm
  ; `destroy
  ; `export
  ; `get_boot_record
  ; `hard_reboot
  ; `hard_shutdown
  ; `import
  ; `make_into_template
  ; `migrate_send
  ; `pause
  ; `pool_migrate
  ; `power_state_reset
  ; `provision
  ; `resume
  ; `resume_on
  ; `send_sysrq
  ; `send_trigger
  ; `start
  ; `start_on
  ; `suspend
  ; `unpause
  ; `update_allowed_operations
  ]

(* Until the Ely release, the vdi_operations enum had stayed unchanged
 * since 2009 or earlier, but then Ely and some subsequent releases
 * added new members to the enum. *)
let pre_ely_vdi_operations =
  [
    `clone
  ; `copy
  ; `resize
  ; `resize_online
  ; `snapshot
  ; `destroy
  ; `forget
  ; `update
  ; `force_unlock
  ; `generate_config
  ; `blocked
  ]

(* We might consider restricting this further. *)
let rpu_allowed_vdi_operations = pre_ely_vdi_operations

(* Viridian key name (goes in platform flags) *)
let viridian_key_name = "viridian"

(* Viridian key value (set in new templates, in built-in templates on upgrade and when Orlando PV drivers up-to-date first detected) *)
let default_viridian_key_value = "true"

let device_id_key_name = "device_id"

(* Host.other_config key to indicate the absence of local storage *)
let host_no_local_storage = "no_local_storage"

(* Pool.other_config key to enable creation of min/max rras in new VM rrds *)
let create_min_max_in_new_VM_RRDs = "create_min_max_in_new_VM_RRDs"

(* Pool.other_config key to enable pass-through of PIF carrier *)
let pass_through_pif_carrier_key = "pass_through_pif_carrier"

(* Don't pass through PIF carrier information by default *)
let pass_through_pif_carrier = ref false

let vgpu_type_id = "type_id"

let igd_passthru_key = "igd_passthrough"

let vgt_low_gm_sz = "vgt_low_gm_sz"

let vgt_high_gm_sz = "vgt_high_gm_sz"

let vgt_fence_sz = "vgt_fence_sz"

let mxgpu_vgpus_per_pgpu = "vgpus_per_pgpu"

let nvidia_vgpu_first_slot_in_guest = 11

let nvidia_host_driver_file = ref "/usr/lib64/libnvidia-vgpu.so"

let nvidia_compat_conf_dir = "/usr/share/nvidia/vgx"

let nvidia_compat_config_file_key = "config_file"

let wlb_timeout = "wlb_timeout"

let wlb_reports_timeout = "wlb_reports_timeout"

let default_wlb_timeout = 30.0

let default_wlb_reports_timeout = 600.0

(** {2 Settings relating to dynamic memory control} *)

(** A pool-wide configuration key that specifies for HVM guests a lower bound
    for the ratio k, where (memory-dynamic-min >= k * memory-static-max) *)
let memory_ratio_hvm = ("memory-ratio-hvm", "0.25")

(** A pool-wide configuration key that specifies for PV guests a lower bound
    for the ratio k, where (memory-dynamic-min >= k * memory-static-max) *)
let memory_ratio_pv = ("memory-ratio-pv", "0.25")

(** {2 Settings for the redo-log} *)

(** {3 Settings related to the connection to the block device I/O process} *)

(** The maximum allowed number of redo_log instances. *)
let redo_log_max_instances = 8

(** {3 Settings related to the metadata VDI which hosts the redo log} *)

(** Reason associated with the static VDI attach, to help identify the metadata VDI later (HA) *)
let ha_metadata_vdi_reason = "HA metadata VDI"

(** Reason associated with the static VDI attach, to help identify the metadata VDI later (generic) *)
let gen_metadata_vdi_reason = "general metadata VDI"

(** Pool.other_config key which, when set to the value "true", enables generation of METADATA_LUN_{HEALTHY_BROKEN} alerts *)
let redo_log_alert_key = "metadata_lun_alerts"

(* CP-825: Serialize execution of pool-enable-extauth and pool-disable-extauth *)

(** Mutex for the external authentication in pool *)
let serialize_pool_enable_disable_extauth = Mutex.create ()

(* CP-695: controls our asynchronous persistent initialization of the external authentication service during Xapi.server_init *)

(* Auth types *)
let auth_type_NONE = ""

let auth_type_AD = "AD"

let auth_type_PAM = "PAM"

let event_hook_auth_on_xapi_initialize_succeeded = ref false

(** {2 CPUID feature masking} *)

let cpu_info_vendor_key = "vendor"

let cpu_info_features_key = "features"

let cpu_info_features_pv_key = "features_pv"

let cpu_info_features_hvm_key = "features_hvm"

let cpu_info_features_pv_host_key = "features_pv_host"

let cpu_info_features_hvm_host_key = "features_hvm_host"

(** Metrics *)

let metrics_root = "/dev/shm/metrics"

let metrics_prefix_mem_host = "xcp-rrdd-mem_host"

let metrics_prefix_mem_vms = "xcp-rrdd-mem_vms"

let metrics_prefix_pvs_proxy = "pvsproxy-"

(** Path to trigger file for Network Reset. *)
let network_reset_trigger = "/tmp/network-reset"

let first_boot_dir = "/etc/firstboot.d/"

(** {2 Xenopsd metadata persistence} *)

let persist_xenopsd_md = "persist_xenopsd_md"

let persist_xenopsd_md_root = Filename.concat "/var/lib/xcp" "xenopsd_md"

(** {Host updates directory} *)
let host_update_dir = ref "/var/update"

let qemu_dm_ready_timeout = ref 300.

(* Time we allow for the hotplug scripts to run before we assume something bad
   has happened and abort *)
let hotplug_timeout = ref 300.

let pif_reconfigure_ip_timeout = ref 300.

(* CA-16878: 5 minutes, same as the local database flush *)
let pool_db_sync_interval = ref 300.

(* blob/message/rrd file syncing - sync once a day *)
let pool_data_sync_interval = ref 86400.

let domain_shutdown_total_timeout = ref 1200.

(* The actual reboot delay will be a random value between base and base + extra *)
let emergency_reboot_delay_base = ref 60.

let emergency_reboot_delay_extra = ref 120.

let ha_xapi_healthcheck_interval = ref 60

let ha_xapi_healthcheck_timeout = ref 120

(* > the number of attempts in xapi-health-check script *)

let ha_xapi_restart_attempts = ref 1

let ha_xapi_restart_timeout = ref 300

(* 180s is max start delay and 60s max shutdown delay in the initscript *)

(* Logrotate - poll the amount of data written out by the logger, and call
   logrotate when it exceeds the threshold *)
let logrotate_check_interval = ref 300.

let rrd_backup_interval = ref 86400.

(* CP-703: Periodic revalidation of externally-authenticated sessions *)
let session_revalidation_interval = ref 300. (* every 5 minutes *)

(* CP-820: other-config field in subjects should be periodically refreshed *)
let update_all_subjects_interval = ref 900. (* every 15 minutes *)

(* The default upper bound on the length of time to wait for a running VM to
   reach its current memory target. *)
let wait_memory_target_timeout = ref 256.

let snapshot_with_quiesce_timeout = ref 600.

(* Interval between host heartbeats *)
let host_heartbeat_interval = ref 30.

(* If we haven't heard a heartbeat from a host for this interval then the host is assumed dead *)
let host_assumed_dead_interval = ref 600.0

(* If a session has a last_active older than this we delete it *)
let inactive_session_timeout = ref 86400. (* 24 hrs in seconds *)

let pending_task_timeout = ref 86400. (* 24 hrs in seconds *)

let completed_task_timeout = ref 3900. (* 65 mins *)

(* Don't reboot a domain which crashes too quickly: *)
let minimum_time_between_bounces = ref 120. (* 2 minutes *)

(* If a domain is rebooted (from inside) in less than this time since it last
   started, then insert an artificial delay: *)
let minimum_time_between_reboot_with_no_added_delay = ref 60. (* 1 minute *)

let ha_monitor_interval = ref 20.

(* Unconditionally replan every once in a while just in case the overcommit
   protection is buggy and we don't notice *)
let ha_monitor_plan_interval = ref 1800.

let ha_monitor_startup_timeout = ref 1800.

let ha_default_timeout_base = ref 60.

let guest_liveness_timeout = ref 300.

(** The default time, in µs, in which tapdisk3 will keep polling the vbd ring buffer in expectation for extra requests from the guest *)
let default_vbd3_polling_duration = ref 1000

(** The default % of idle dom0 cpu above which tapdisk3 will keep polling the vbd ring buffer *)
let default_vbd3_polling_idle_threshold = ref 50

(** The minimal time gap between attempts to call plugin on a particular VM *)
let vm_call_plugin_interval = ref 10.

(** The maximum number of SR scans allowed concurrently *)
let max_active_sr_scans = ref 32

let nowatchdog = ref false

let log_getter = ref false

(* Path to the pool secret file. *)
let pool_secret_path = ref (Filename.concat "/etc/xensource" "ptoken")

(* Path to server ssl certificate *)
let server_cert_path = ref (Filename.concat "/etc/xensource" "xapi-ssl.pem")

(* Path to server certificate used for host-to-host TLS connections *)
let server_cert_internal_path =
  ref (Filename.concat "/etc/xensource" "xapi-pool-tls.pem")

let trusted_certs_dir = ref "/etc/stunnel/certs"

let trusted_pool_certs_dir = ref "/etc/stunnel/certs-pool"

let stunnel_bundle_path = ref "/etc/stunnel/xapi-stunnel-ca-bundle.pem"

let pool_bundle_path = ref "/etc/stunnel/xapi-pool-ca-bundle.pem"

let stunnel_conf = ref "/etc/stunnel/xapi.conf"

let verify_certificates_path = "/var/xapi/verify-certificates"

let udhcpd_conf = ref (Filename.concat "/etc/xensource" "udhcpd.conf")

let udhcpd_skel = ref (Filename.concat "/etc/xensource" "udhcpd.skel")

let udhcpd_leases_db = ref "/var/lib/xcp/dhcp-leases.db"

let udhcpd_pidfile = ref "/var/run/udhcpd.pid"

let iscsi_initiator_config_file = ref "/etc/iscsi/initiatorname.iscsi"

let multipathing_config_file = ref "/var/run/nonpersistent/multipath_enabled"

let busybox = ref "busybox"

let xe_path = ref "xe"

let pbis_force_domain_leave_script = ref "pbis-force-domain-leave"

let sparse_dd = ref "sparse_dd"

let vhd_tool = ref "vhd-tool"

let fence = ref "fence"

let host_bugreport_upload = ref "host-bugreport-upload"

let set_hostname = ref "set-hostname"

let xe_syslog_reconfigure = ref "xe-syslog-reconfigure"

let logs_download = ref "logs-download"

let update_mh_info_script = ref "update-mh-info"

let upload_wrapper = ref "upload-wrapper"

let host_backup = ref "host-backup"

let host_restore = ref "host-restore"

let xe_toolstack_restart = ref "xe-toolstack-restart"

let xsh = ref "xsh"

let static_vdis = ref "static-vdis"

let sm_dir = ref "/opt/xensource/sm"

let web_dir = ref "/opt/xensource/www"

let website_https_only = ref true

let cluster_stack_root = ref "/usr/libexec/xapi/cluster-stack"

let cluster_stack_default = ref "xhad"

let xen_cmdline_path = ref "/opt/xensource/libexec/xen-cmdline"

let post_install_scripts_dir =
  ref "/opt/xensource/packages/post-install-scripts"

let gpg_homedir = ref "/opt/xensource/gpg"

let update_issue_script = ref "update-issue"

let kill_process_script = ref "killall"

let nbd_firewall_config_script =
  ref "/opt/xensource/libexec/nbd-firewall-config.sh"

let firewall_port_config_script = ref "/etc/xapi.d/plugins/firewall-port"

let nbd_client_manager_script =
  ref "/opt/xensource/libexec/nbd_client_manager.py"

let varstore_rm = ref "/usr/bin/varstore-rm"

let varstore_dir = ref "/usr/share/varstored"

let disable_logging_for = ref []

let nvidia_whitelist = ref "/usr/share/nvidia/vgpu/vgpuConfig.xml"

let nvidia_sriov_manage_script = ref "/usr/lib/nvidia/sriov-manage"

let igd_passthru_vendor_whitelist = ref []

let gvt_g_whitelist = ref "/etc/gvt-g-whitelist"

let mxgpu_whitelist = ref "/etc/mxgpu-whitelist"

let xen_livepatch_list = ref "/usr/sbin/xen-livepatch list"

let kpatch_list = ref "/usr/sbin/kpatch list"

let modprobe_path = ref "/usr/sbin/modprobe"

let usb_path = "usb_path"

(* The bfs-interfaces script returns boot from SAN NICs.
 * All ISCSI Boot Firmware Table (ibft) NICs should be marked
 * with PIF.managed = false and all FCoE boot from SAN * NICs
 * should be set with disallow-unplug=true, during a PIF.scan. *)
let non_managed_pifs = ref "/opt/xensource/libexec/bfs-interfaces"

let fcoe_driver = ref "/opt/xensource/libexec/fcoe_driver"

let list_domains = ref "/usr/bin/list_domains"

let systemctl = ref "/usr/bin/systemctl"

let xen_cmdline_script = ref "/opt/xensource/libexec/xen-cmdline"

let alert_certificate_check = ref "alert-certificate-check"

let sr_health_check_task_label = "SR Recovering"

let domain_zero_domain_type = `pv

let gen_pool_secret_script = ref "/usr/bin/pool_secret_wrapper"

type xapi_globs_spec_ty = Float of float ref | Int of int ref

let extauth_ad_backend = ref "winbind"

let net_cmd = ref "/usr/bin/net"

let tdb_tool = ref "/usr/bin/tdbtool"

let xapi_globs_spec =
  [
    ( "master_connection_reset_timeout"
    , Float Db_globs.master_connection_reset_timeout )
  ; ( "master_connection_retry_timeout"
    , Float Db_globs.master_connection_retry_timeout )
  ; ( "master_connection_default_timeout"
    , Float Db_globs.master_connection_default_timeout )
  ; ("qemu_dm_ready_timeout", Float qemu_dm_ready_timeout)
  ; ("hotplug_timeout", Float hotplug_timeout)
  ; ("pif_reconfigure_ip_timeout", Float pif_reconfigure_ip_timeout)
  ; ("pool_db_sync_interval", Float pool_db_sync_interval)
  ; ("pool_data_sync_interval", Float pool_data_sync_interval)
  ; ("domain_shutdown_total_timeout", Float domain_shutdown_total_timeout)
  ; ("emergency_reboot_delay_base", Float emergency_reboot_delay_base)
  ; ("emergency_reboot_delay_extra", Float emergency_reboot_delay_extra)
  ; ("ha_xapi_healthcheck_interval", Int ha_xapi_healthcheck_interval)
  ; ("ha_xapi_healthcheck_timeout", Int ha_xapi_healthcheck_timeout)
  ; ("ha_xapi_restart_attempts", Int ha_xapi_restart_attempts)
  ; ("ha_xapi_restart_timeout", Int ha_xapi_restart_timeout)
  ; ("logrotate_check_interval", Float logrotate_check_interval)
  ; ("rrd_backup_interval", Float rrd_backup_interval)
  ; ("session_revalidation_interval", Float session_revalidation_interval)
  ; ("update_all_subjects_interval", Float update_all_subjects_interval)
  ; ("wait_memory_target_timeout", Float wait_memory_target_timeout)
  ; ("snapshot_with_quiesce_timeout", Float snapshot_with_quiesce_timeout)
  ; ("host_heartbeat_interval", Float host_heartbeat_interval)
  ; ("host_assumed_dead_interval", Float host_assumed_dead_interval)
  ; ("fuse_time", Float Constants.fuse_time)
  ; ("db_restore_fuse_time", Float Constants.db_restore_fuse_time)
  ; ("inactive_session_timeout", Float inactive_session_timeout)
  ; ("pending_task_timeout", Float pending_task_timeout)
  ; ("completed_task_timeout", Float completed_task_timeout)
  ; ("minimum_time_between_bounces", Float minimum_time_between_bounces)
  ; ( "minimum_time_between_reboot_with_no_added_delay"
    , Float minimum_time_between_reboot_with_no_added_delay )
  ; ("ha_monitor_interval", Float ha_monitor_interval)
  ; ("ha_monitor_plan_interval", Float ha_monitor_plan_interval)
  ; ("ha_monitor_startup_timeout", Float ha_monitor_startup_timeout)
  ; ("ha_default_timeout_base", Float ha_default_timeout_base)
  ; ("guest_liveness_timeout", Float guest_liveness_timeout)
  ; ( "permanent_master_failure_retry_interval"
    , Float Db_globs.permanent_master_failure_retry_interval )
  ; ( "redo_log_max_block_time_empty"
    , Float Db_globs.redo_log_max_block_time_empty )
  ; ("redo_log_max_block_time_read", Float Db_globs.redo_log_max_block_time_read)
  ; ( "redo_log_max_block_time_writedelta"
    , Float Db_globs.redo_log_max_block_time_writedelta )
  ; ( "redo_log_max_block_time_writedb"
    , Float Db_globs.redo_log_max_block_time_writedb )
  ; ("redo_log_max_startup_time", Float Db_globs.redo_log_max_startup_time)
  ; ("redo_log_connect_delay", Float Db_globs.redo_log_connect_delay)
  ; ("default-vbd3-polling-duration", Int default_vbd3_polling_duration)
  ; ( "default-vbd3-polling-idle-threshold"
    , Int default_vbd3_polling_idle_threshold )
  ; ("vm_call_plugin_interval", Float vm_call_plugin_interval)
  ; ("xapi_clusterd_port", Int xapi_clusterd_port)
  ; ("max_active_sr_scans", Int max_active_sr_scans)
  ]

let options_of_xapi_globs_spec =
  List.map
    (fun (name, ty) ->
      ( name
      , (match ty with Float x -> Arg.Set_float x | Int x -> Arg.Set_int x)
      , (fun () ->
          match ty with
          | Float x ->
              string_of_float !x
          | Int x ->
              string_of_int !x)
      , Printf.sprintf "Set the value of '%s'" name ))
    xapi_globs_spec

let xenopsd_queues =
  ref
    [
      "org.xen.xapi.xenops.classic"
    ; "org.xen.xapi.xenops.simulator"
    ; "org.xen.xapi.xenops.xenlight"
    ]

let default_xenopsd = ref "org.xen.xapi.xenops.xenlight"

let gpumon_stop_timeout = ref 10.0

let reboot_required_hfxs = ref "/run/reboot-required.hfxs"

(* Fingerprint of default patch key *)
let citrix_patch_key =
  "NERDNTUzMDMwRUMwNDFFNDI4N0M4OEVCRUFEMzlGOTJEOEE5REUyNg=="

let trusted_patch_key = ref citrix_patch_key

let gen_list_option name desc of_string string_of opt =
  let parse s =
    opt := [] ;
    try
      String.split_f String.isspace s
      |> List.iter (fun x -> opt := of_string x :: !opt)
    with e ->
      D.error "Unable to parse %s=%s (expected space-separated list) error: %s"
        name s (Printexc.to_string e)
  and get () =
    List.map string_of !opt |> String.concat "; " |> Printf.sprintf "[ %s ]"
  in
  (name, Arg.String parse, get, desc)

let sm_plugins = ref []

let accept_sm_plugin name =
  List.(
    fold_left ( || ) false
      (map
         (function
           | `All ->
               true
           | `Sm x ->
               String.lowercase_ascii x = String.lowercase_ascii name)
         !sm_plugins))

let nvidia_multi_vgpu_enabled_driver_versions =
  ref ["430.42"; "430.62"; "440.00+"]

let nvidia_default_host_driver_version = "0.0"

type nvidia_t4_sriov = Nvidia_T4_SRIOV | Nvidia_LEGACY | Nvidia_DEFAULT

let nvidia_t4_sriov = ref Nvidia_DEFAULT

let other_options =
  [
    gen_list_option "sm-plugins"
      "space-separated list of storage plugins to allow."
      (fun x -> if x = "*" then `All else `Sm x)
      (fun x -> match x with `All -> "*" | `Sm x -> x)
      sm_plugins
  ; ( "hotfix-fingerprint"
    , Arg.Set_string trusted_patch_key
    , (fun () -> !trusted_patch_key)
    , "Fingerprint of the key used for signed hotfixes" )
  ; ( "logconfig"
    , Arg.Set_string log_config_file
    , (fun () -> !log_config_file)
    , "Log config file to use" )
  ; ( "writereadyfile"
    , Arg.Set_string ready_file
    , (fun () -> !ready_file)
    , "touch specified file when xapi is ready to accept requests" )
  ; ( "writeinitcomplete"
    , Arg.Set_string init_complete
    , (fun () -> !init_complete)
    , "touch specified file when xapi init process is complete" )
  ; ( "nowatchdog"
    , Arg.Set nowatchdog
    , (fun () -> string_of_bool !nowatchdog)
    , "turn watchdog off, avoiding initial fork" )
  ; ( "log-getter"
    , Arg.Set log_getter
    , (fun () -> string_of_bool !log_getter)
    , "Enable/Disable logging for getters" )
  ; ( "onsystemboot"
    , Arg.Set on_system_boot
    , (fun () -> string_of_bool !on_system_boot)
    , "indicates that this server start is the first since the host rebooted" )
  ; ( "relax-xsm-sr-check"
    , Arg.Set relax_xsm_sr_check
    , (fun () -> string_of_bool !relax_xsm_sr_check)
    , "allow storage migration when SRs have been mirrored out-of-band (and \
       have matching SR uuids)" )
  ; gen_list_option "disable-logging-for"
      "space-separated list of modules to suppress logging from"
      (fun s -> s)
      (fun s -> s)
      disable_logging_for
  ; gen_list_option "disable-dbsync-for"
      "space-separated list of database synchronisation actions to skip"
      (fun s -> s)
      (fun s -> s)
      disable_dbsync_for
  ; ( "xenopsd-queues"
    , Arg.String (fun x -> xenopsd_queues := String.split ',' x)
    , (fun () -> String.concat "," !xenopsd_queues)
    , "list of xenopsd instances to manage" )
  ; ( "xenopsd-default"
    , Arg.Set_string default_xenopsd
    , (fun () -> !default_xenopsd)
    , "default xenopsd to use" )
  ; ( "nvidia-whitelist"
    , Arg.Set_string nvidia_whitelist
    , (fun () -> !nvidia_whitelist)
    , "path to the NVidia vGPU whitelist file" )
  ; gen_list_option "igd-passthru-vendor-whitelist"
      "list of PCI vendor IDs for integrated graphics passthrough \
       (space-separated)"
      (fun s ->
        D.debug "Whitelisting PCI vendor %s for passthrough" s ;
        Scanf.sscanf s "%4Lx" (fun _ -> s)) (* Scanf verifies format *)
      (fun s -> s)
      igd_passthru_vendor_whitelist
  ; ( "gvt-g-whitelist"
    , Arg.Set_string gvt_g_whitelist
    , (fun () -> !gvt_g_whitelist)
    , "path to the GVT-g whitelist file" )
  ; ( "mxgpu-whitelist"
    , Arg.Set_string mxgpu_whitelist
    , (fun () -> !mxgpu_whitelist)
    , "path to the AMD whitelist file" )
  ; ( "pass-through-pif-carrier"
    , Arg.Set pass_through_pif_carrier
    , (fun () -> string_of_bool !pass_through_pif_carrier)
    , "reflect physical interface carrier information to VMs by default" )
  ; ( "cluster-stack-default"
    , Arg.Set_string cluster_stack_default
    , (fun () -> !cluster_stack_default)
    , "Default cluster stack (HA)" )
  ; ( "gpumon_stop_timeout"
    , Arg.Set_float gpumon_stop_timeout
    , (fun () -> string_of_float !gpumon_stop_timeout)
    , "Time to wait after attempting to stop gpumon when launching a \
       vGPU-enabled VM." )
  ; ( "reboot_required_hfxs"
    , Arg.Set_string reboot_required_hfxs
    , (fun () -> !reboot_required_hfxs)
    , "File to query hotfix uuids which require reboot" )
  ; ( "xen_livepatch_list"
    , Arg.Set_string xen_livepatch_list
    , (fun () -> !xen_livepatch_list)
    , "Command to query current xen livepatch list" )
  ; ( "kpatch_list"
    , Arg.Set_string kpatch_list
    , (fun () -> !kpatch_list)
    , "Command to query current kernel patch list" )
  ; ( "modprobe_path"
    , Arg.Set_string modprobe_path
    , (fun () -> !modprobe_path)
    , "Location of the modprobe(8) command: should match $(which modprobe)" )
  ; ( "db_idempotent_map"
    , Arg.Set Db_globs.idempotent_map
    , (fun () -> string_of_bool !Db_globs.idempotent_map)
    , "True if the add_to_<map> API calls should be idempotent" )
  ; ( "nvidia_multi_vgpu_enabled_driver_versions"
    , Arg.String
        (fun x ->
          nvidia_multi_vgpu_enabled_driver_versions := String.split ',' x)
    , (fun () -> String.concat "," !nvidia_multi_vgpu_enabled_driver_versions)
    , "list of nvidia host driver versions with multiple vGPU supported.\n\
      \  if a version end with +, it means any driver version greater or equal \
       than that version" )
  ; ( "nvidia_t4_sriov"
    , Arg.String
        (function
        | "true" | "on" | "1" ->
            nvidia_t4_sriov := Nvidia_T4_SRIOV
        | "false" | "off" | "0" ->
            nvidia_t4_sriov := Nvidia_LEGACY
        | "default" | "xml" | _ ->
            nvidia_t4_sriov := Nvidia_DEFAULT)
    , (fun () ->
        match !nvidia_t4_sriov with
        | Nvidia_DEFAULT ->
            "default - Infer NVidia GPU addressing mode from vgpuConfig.xml"
        | Nvidia_LEGACY ->
            "false - Use legacy mode for NVidia GPU addressing"
        | Nvidia_T4_SRIOV ->
            "true - Use SR-IOV for NVidia T4 GPUs, legacy otherwise")
    , "Use of SR-IOV for Nvidia GPUs; 'true', 'false', 'default'." )
  ; ( "create-tools-sr"
    , Arg.Set create_tools_sr
    , (fun () -> string_of_bool !create_tools_sr)
    , "Indicates whether to create an SR for Tools ISOs" )
  ; ( "allow-host-sched-gran-modification"
    , Arg.Set allow_host_sched_gran_modification
    , (fun () -> string_of_bool !allow_host_sched_gran_modification)
    , "Allows to modify the host's scheduler granularity" )
<<<<<<< HEAD
  ; ( "extauth_ad_backend"
    , Arg.Set_string extauth_ad_backend
    , (fun () -> !extauth_ad_backend)
    , "Which AD backend used to talk to DC" )
=======
  ; ( "website-https-only"
    , Arg.Set website_https_only
    , (fun () -> string_of_bool !website_https_only)
    , "Allow access to the internal website using HTTPS only (no HTTP)" )
>>>>>>> 148a26de
  ]

let all_options = options_of_xapi_globs_spec @ other_options

(* VIRTUAL HARDWARE PLATFORM VERSIONS *)

let has_vendor_device = 2L

(* This set is used as an indicator to show the virtual hardware
   platform versions the current host offers to its guests *)
let host_virtual_hardware_platform_versions =
  [
    (* Zero is the implicit version offered by hosts older than this
       	   versioning concept, and the version implicitly required by old
       	   guests that do not specify a version. *)
    0L
  ; (* Version one is the version in which this versioning concept was
       	   introduced. This Virtual Hardware Platform might not differ
       	   significantly from the immediately preceding version zero, but
       	   it seems prudent to introduce a way to differentiate it from
       	   the whole history of older host versions. *)
    1L
  ; (* Version two which is "has_vendor_device" will be the first virtual
       		hardware platform version to offer the option of an emulated PCI
       		device used to trigger a guest to install or upgrade its PV tools
       		(originally introduced to exploit the Windows Update system). *)
    has_vendor_device
  ]

module Resources = struct
  let essential_executables =
    [
      ("busybox", busybox, "Swiss army knife executable - used as DHCP server")
    ; ( "pbis-force-domain-leave-script"
      , pbis_force_domain_leave_script
      , "Executed when PBIS domain-leave fails" )
    ; ( "redo-log-block-device-io"
      , Db_globs.redo_log_block_device_io
      , "Used by the redo log for block device I/O" )
    ; ("sparse_dd", sparse_dd, "Path to sparse_dd")
    ; ("vhd-tool", vhd_tool, "Path to vhd-tool")
    ; ("fence", fence, "Path to fence binary, used for HA host fencing")
    ; ( "host-bugreport-upload"
      , host_bugreport_upload
      , "Path to host-bugreport-upload" )
    ; ("set-hostname", set_hostname, "Path to set-hostname")
    ; ( "xe-syslog-reconfigure"
      , xe_syslog_reconfigure
      , "Path to xe-syslog-reconfigure" )
    ; ( "logs-download"
      , logs_download
      , "Used by /get_host_logs_download HTTP handler" )
    ; ( "update-mh-info"
      , update_mh_info_script
      , "Executed when changing the management interface" )
    ; ("upload-wrapper", upload_wrapper, "Used by Host_crashdump.upload")
    ; ("host-backup", host_backup, "Path to host-backup")
    ; ("host-restore", host_restore, "Path to host-restore")
    ; ("xe", xe_path, "Path to xe CLI binary")
    ; ( "xe-toolstack-restart"
      , xe_toolstack_restart
      , "Path to xe-toolstack-restart script" )
    ; ("xsh", xsh, "Path to xsh binary")
    ; ("static-vdis", static_vdis, "Path to static-vdis script")
    ; ("xen-cmdline-script", xen_cmdline_script, "Path to xen-cmdline script")
    ; ( "fcoe-driver"
      , fcoe_driver
      , "Execute during PIF unplug to get the lun devices related with the \
         ether interface of the PIF" )
    ; ("list_domains", list_domains, "Path to the list_domains command")
    ; ("systemctl", systemctl, "Control the systemd system and service manager")
    ; ( "alert-certificate-check"
      , alert_certificate_check
      , "Path to alert-certificate-check, which generates alerts on \
         about-to-expire server certificates." )
    ; ( "gencert"
      , Constants.gencert
      , "command to generate SSL certificates to be used by XAPI" )
    ; ( "openssl_path"
      , Constants.openssl_path
      , "Path for openssl command to generate RSA keys" )
    ; ( "set-iscsi-initiator"
      , set_iSCSI_initiator_script
      , "Path to set-iscsi-initiator script" )
    ]

  let nonessential_executables =
    [
      ("startup-script-hook", startup_script_hook, "Executed during startup")
    ; ( "rolling-upgrade-script-hook"
      , rolling_upgrade_script_hook
      , "Executed when a rolling upgrade is detected starting or stopping" )
    ; ( "xapi-message-script"
      , xapi_message_script
      , "Executed when messages are generated if email feature is disabled" )
    ; ( "non-managed-pifs"
      , non_managed_pifs
      , "Executed during PIF.scan to find out which NICs should not be managed \
         by xapi" )
    ; ( "domain_join_cli_cmd"
      , domain_join_cli_cmd
      , "Command to manage pbis related service" )
    ; ( "update-issue"
      , update_issue_script
      , "Running update-service when configuring the management interface" )
    ; ("killall", kill_process_script, "Executed to kill process")
    ; ( "nbd-firewall-config"
      , nbd_firewall_config_script
      , "Executed after NBD-related networking changes to configure the \
         firewall for NBD" )
    ; ( "firewall-port-config"
      , firewall_port_config_script
      , "Executed when starting/stopping xapi-clusterd to configure firewall \
         port" )
    ; ( "nbd_client_manager"
      , nbd_client_manager_script
      , "Executed to safely connect to and disconnect from NBD devices using \
         nbd-client" )
    ; ( "varstore-rm"
      , varstore_rm
      , "Executed to clear certain UEFI variables during clone" )
    ; ("varstore_dir", varstore_dir, "Path to local varstored directory")
    ; ( "nvidia-sriov-manage"
      , nvidia_sriov_manage_script
      , "Path to NVIDIA sriov-manage script" )
    ; ( "gen_pool_secret_script"
      , gen_pool_secret_script
      , "Generates new pool secrets" )
    ; ( "winbind client tool"
      , net_cmd
      , "Executed to manage external auth with AD like join and leave domain" )
    ; ( "Samba TDB (Trivial Database) management tool"
      , tdb_tool
      , "Executed to manage Samba Database" )
    ]

  let essential_files =
    [
      ("pool_config_file", Constants.pool_config_file, "Pool configuration file")
    ; ("db-config-file", Db_globs.db_conf_path, "Database configuration file")
    ; ("udhcpd-skel", udhcpd_skel, "Skeleton config for udhcp")
    ]

  let nonessential_files =
    [
      ("pool_secret_path", pool_secret_path, "Pool configuration file")
    ; ("udhcpd-conf", udhcpd_conf, "Optional configuration file for udchp")
    ; ( "remote-db-conf-file"
      , remote_db_conf_fragment_path
      , "Where to store information about remote databases" )
    ; ("logconfig", log_config_file, "Configure the logging policy")
    ; ("cpu-info-file", cpu_info_file, "Where to cache boot-time CPU info")
    ; ("server-cert-path", server_cert_path, "Path to server ssl certificate")
    ; ( "server-cert-internal-path"
      , server_cert_internal_path
      , "Path to server certificate used for host-to-host TLS connections" )
    ; ( "stunnel-bundle-path"
      , stunnel_bundle_path
      , "Path to stunnel trust bundle" )
    ; ("pool-bundle-path", pool_bundle_path, "Path to pool trust bundle")
    ; ( "iscsi_initiatorname"
      , iscsi_initiator_config_file
      , "Path to the initiatorname.iscsi file" )
    ]

  let essential_dirs =
    [
      ("sm-dir", sm_dir, "Directory containing SM plugins")
    ; ("web-dir", web_dir, "Directory to export fileserver")
    ; ( "cluster-stack-root"
      , cluster_stack_root
      , "Directory containing collections of HA tools and scripts" )
    ; ("xen-cmdline", xen_cmdline_path, "Path to xen-cmdline binary")
    ; ("gpg-homedir", gpg_homedir, "Passed as --homedir to gpg commands")
    ; ( "post-install-scripts-dir"
      , post_install_scripts_dir
      , "Directory containing trusted guest provisioning scripts" )
    ]

  let nonessential_dirs =
    [
      ( "master-scripts-dir"
      , master_scripts_dir
      , "Scripts to execute when transitioning pool role" )
    ; ("packs-dir", packs_dir, "Directory containing supplemental pack data")
    ; ("xapi-hooks-root", xapi_hooks_root, "Root directory for xapi hooks")
    ; ( "xapi-plugins-root"
      , xapi_plugins_root
      , "Optional directory containing XenAPI plugins" )
    ; ( "xapi-extensions-root"
      , xapi_extensions_root
      , "Optional directory containing XenAPI extensions" )
    ; ( "static-vdis-root"
      , Db_globs.static_vdis_dir
      , "Optional directory for configuring static VDIs" )
    ; ("tools-sr-dir", tools_sr_dir, "Directory containing tools ISO")
    ; ( "trusted-pool-certs-dir"
      , trusted_pool_certs_dir
      , "Directory containing certs of trusted hosts" )
    ; ( "trusted-certs-dir"
      , trusted_certs_dir
      , "Directory containing certs of other trusted entities" )
    ]

  let xcp_resources =
    let make_resource perms essential (name, path, description) =
      {Xcp_service.essential; name; description; path; perms}
    in
    let open Unix in
    List.fold_left List.rev_append []
      [
        List.map (make_resource [X_OK] true) essential_executables
      ; List.map (make_resource [X_OK] false) nonessential_executables
      ; List.map (make_resource [R_OK; W_OK] true) essential_files
      ; List.map (make_resource [R_OK; W_OK] false) nonessential_files
      ; List.map (make_resource [R_OK; W_OK] true) essential_dirs
      ; List.map (make_resource [R_OK; W_OK] false) nonessential_dirs
      ]
end<|MERGE_RESOLUTION|>--- conflicted
+++ resolved
@@ -1151,17 +1151,14 @@
     , Arg.Set allow_host_sched_gran_modification
     , (fun () -> string_of_bool !allow_host_sched_gran_modification)
     , "Allows to modify the host's scheduler granularity" )
-<<<<<<< HEAD
   ; ( "extauth_ad_backend"
     , Arg.Set_string extauth_ad_backend
     , (fun () -> !extauth_ad_backend)
     , "Which AD backend used to talk to DC" )
-=======
   ; ( "website-https-only"
     , Arg.Set website_https_only
     , (fun () -> string_of_bool !website_https_only)
     , "Allow access to the internal website using HTTPS only (no HTTP)" )
->>>>>>> 148a26de
   ]
 
 let all_options = options_of_xapi_globs_spec @ other_options
