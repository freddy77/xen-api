--- conflicted
+++ resolved
@@ -610,7 +610,6 @@
           Ref.string_of vusb
       with _ -> "invalid"
 
-<<<<<<< HEAD
      let repository_uuid ~__context repository =
        try
          if Pool_role.is_master () then
@@ -619,8 +618,6 @@
            Ref.string_of repository
        with _ -> "invalid"
 
-    module Session = Local.Session
-=======
     module Session = struct
       include Local.Session
 
@@ -653,7 +650,6 @@
             Local.Session.slave_local_login_with_password ~__context ~uname ~pwd)
     end
 
->>>>>>> 88bac677
     module Auth = Local.Auth
     module Subject = Local.Subject
     module Role = Local.Role
@@ -930,17 +926,6 @@
         info "Pool.rotate_secret: pool = '%s'" (current_pool_uuid ~__context) ;
         Local.Pool.rotate_secret ~__context
 
-<<<<<<< HEAD
-      let set_repository ~__context ~self ~value =
-        info "Pool.set_repository : pool = '%s'; value = %s"
-          (pool_uuid ~__context self) (repository_uuid ~__context value);
-        Local.Pool.set_repository ~__context ~self ~value
-
-      let sync_updates ~__context ~self ~force =
-        info "Pool.sync_updates: pool = '%s'; false = %s"
-          (pool_uuid ~__context self) (string_of_bool force);
-        Local.Pool.sync_updates ~__context ~self ~force
-=======
       (* this ought to be
          (a) idempotent
          (b) capable of re-enabling verification on hosts who have had verification emergency disabled *)
@@ -954,7 +939,16 @@
         |> List.iter (fun host ->
                do_op_on ~local_fn ~__context ~host (fun session_id rpc ->
                    Client.Pool.enable_tls_verification rpc session_id))
->>>>>>> 88bac677
+
+      let set_repository ~__context ~self ~value =
+        info "Pool.set_repository : pool = '%s'; value = %s"
+          (pool_uuid ~__context self) (repository_uuid ~__context value);
+        Local.Pool.set_repository ~__context ~self ~value
+
+      let sync_updates ~__context ~self ~force =
+        info "Pool.sync_updates: pool = '%s'; false = %s"
+          (pool_uuid ~__context self) (string_of_bool force);
+        Local.Pool.sync_updates ~__context ~self ~force
     end
 
     module VM = struct
@@ -3483,16 +3477,14 @@
         do_op_on ~local_fn ~__context ~host:self (fun session_id rpc ->
             Client.Host.get_sched_gran rpc session_id self)
 
-<<<<<<< HEAD
+      let emergency_disable_tls_verification ~__context =
+        info "Host.emergency_disable_tls_verification" ;
+        Local.Host.emergency_disable_tls_verification ~__context
+
       let apply_updates ~__context ~self ~hash =
         let uuid = host_uuid ~__context self in
         info "Host.apply_updates: host = '%s'; hash = '%s'" uuid hash;
         Local.Host.apply_updates ~__context ~self ~hash
-=======
-      let emergency_disable_tls_verification ~__context =
-        info "Host.emergency_disable_tls_verification" ;
-        Local.Host.emergency_disable_tls_verification ~__context
->>>>>>> 88bac677
     end
 
     module Host_crashdump = struct
