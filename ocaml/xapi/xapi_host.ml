(*
 * Copyright (C) 2006-2009 Citrix Systems Inc.
 *
 * This program is free software; you can redistribute it and/or modify
 * it under the terms of the GNU Lesser General Public License as published
 * by the Free Software Foundation; version 2.1 only. with the special
 * exception on linking described in file LICENSE.
 *
 * This program is distributed in the hope that it will be useful,
 * but WITHOUT ANY WARRANTY; without even the implied warranty of
 * MERCHANTABILITY or FITNESS FOR A PARTICULAR PURPOSE.  See the
 * GNU Lesser General Public License for more details.
 *)

module Rrdd = Rrd_client.Client
module Date = Xapi_stdext_date.Date
module Pervasiveext = Xapi_stdext_pervasives.Pervasiveext
open Xapi_stdext_threads.Threadext
module Unixext = Xapi_stdext_unix.Unixext
open Xapi_host_helpers
open Xapi_support
open Db_filter_types
open Create_misc
open Network
open Workload_balancing

module D = Debug.Make (struct let name = "xapi_host" end)

open D

let set_emergency_mode_error code params =
  Xapi_globs.emergency_mode_error := Api_errors.Server_error (code, params)

let local_assert_healthy ~__context =
  match Pool_role.get_role () with
  | Pool_role.Master ->
      ()
  | Pool_role.Broken ->
      raise !Xapi_globs.emergency_mode_error
  | Pool_role.Slave _ ->
      if !Xapi_globs.slave_emergency_mode then
        raise !Xapi_globs.emergency_mode_error

let set_power_on_mode ~__context ~self ~power_on_mode ~power_on_config =
  Db.Host.set_power_on_mode ~__context ~self ~value:power_on_mode ;
  let current_config = Db.Host.get_power_on_config ~__context ~self in
  Db.Host.set_power_on_config ~__context ~self ~value:power_on_config ;
  Xapi_secret.clean_out_passwds ~__context current_config ;
  Xapi_host_helpers.update_allowed_operations ~__context ~self

(** Before we re-enable this host we make sure it's safe to do so. It isn't if:
    	+ we're in the middle of an HA shutdown/reboot and have our fencing temporarily disabled.
    	+ xapi hasn't properly started up yet.
    	+ HA is enabled and this host has broken storage or networking which would cause protected VMs
    	to become non-agile
*)
let assert_safe_to_reenable ~__context ~self =
  assert_startup_complete () ;
  let host_disabled_until_reboot =
    try bool_of_string (Localdb.get Constants.host_disabled_until_reboot)
    with _ -> false
  in
  if host_disabled_until_reboot then
    raise (Api_errors.Server_error (Api_errors.host_disabled_until_reboot, [])) ;
  if Db.Pool.get_ha_enabled ~__context ~self:(Helpers.get_pool ~__context) then (
    let pbds = Db.Host.get_PBDs ~__context ~self in
    let unplugged_pbds =
      List.filter
        (fun pbd -> not (Db.PBD.get_currently_attached ~__context ~self:pbd))
        pbds
    in
    (* Make sure it is 'ok' to have these PBDs remain unplugged *)
    List.iter
      (fun self ->
        Xapi_pbd.abort_if_storage_attached_to_protected_vms ~__context ~self)
      unplugged_pbds ;
    let pifs = Db.Host.get_PIFs ~__context ~self in
    let unplugged_pifs =
      List.filter
        (fun pif -> not (Db.PIF.get_currently_attached ~__context ~self:pif))
        pifs
    in
    (* Make sure it is 'ok' to have these PIFs remain unplugged *)
    List.iter
      (fun self ->
        Xapi_pif.abort_if_network_attached_to_protected_vms ~__context ~self)
      unplugged_pifs
  )

(* The maximum pool size allowed must be restricted to 3 hosts for the pool which does not have Pool_size feature *)
let pool_size_is_restricted ~__context =
  let cvm_exception =
    let dom0 = Helpers.get_domain_zero ~__context in
    Db.VM.get_records_where ~__context
      ~expr:(Eq (Field "is_control_domain", Literal "true"))
    |> List.exists (fun (vmref, vmrec) ->
           vmref <> dom0
           && Xapi_stdext_std.Xstringext.String.endswith "-CVM"
                vmrec.API.vM_name_label)
  in
  (not cvm_exception)
  && not (Pool_features.is_enabled ~__context Features.Pool_size)

let xen_bugtool = "/usr/sbin/xen-bugtool"

let bugreport_upload ~__context ~host ~url ~options =
  let proxy =
    if List.mem_assoc "http_proxy" options then
      List.assoc "http_proxy" options
    else
      try Unix.getenv "http_proxy" with _ -> ""
  in
  let cmd =
    Printf.sprintf "%s %s %s"
      !Xapi_globs.host_bugreport_upload
      "(url filtered)" proxy
  in
  try
    let env = Helpers.env_with_path [("INPUT_URL", url); ("PROXY", proxy)] in
    let stdout, stderr =
      Forkhelpers.execute_command_get_output ~env
        !Xapi_globs.host_bugreport_upload
        []
    in
    debug "%s succeeded with stdout=[%s] stderr=[%s]" cmd stdout stderr
  with Forkhelpers.Spawn_internal_error (stderr, stdout, status) as e -> (
    debug "%s failed with stdout=[%s] stderr=[%s]" cmd stdout stderr ;
    (* Attempt to interpret curl's exit code (from curl(1)) *)
    match status with
    | Unix.WEXITED (1 | 3 | 4) ->
        failwith "URL not recognised"
    | Unix.WEXITED (5 | 6) ->
        failwith "Failed to resolve proxy or host"
    | Unix.WEXITED 7 ->
        failwith "Failed to connect to host"
    | Unix.WEXITED 9 ->
        failwith "FTP access denied"
    | _ ->
        raise e
  )

(** Check that a) there are no running VMs present on the host, b) there are no VBDs currently
    	attached to dom0, c) host is disabled.

    	This is approximately maintainance mode as defined by the gui. However, since
    	we haven't agreed on an exact definition of this mode, we'll not call this maintainance mode here, but we'll
    	use a synonym. According to http://thesaurus.com/browse/maintenance, bacon is a synonym
    	for maintainance, hence the name of the following function.
*)
let assert_bacon_mode ~__context ~host =
  if Db.Host.get_enabled ~__context ~self:host then
    raise (Api_errors.Server_error (Api_errors.host_not_disabled, [])) ;
  let selfref = Ref.string_of host in
  let vms =
    Db.VM.get_refs_where ~__context
      ~expr:
        (And
           ( Eq (Field "resident_on", Literal (Ref.string_of host))
           , Eq (Field "power_state", Literal "Running") ))
  in
  (* We always expect a control domain to be resident on a host *)
  ( match
      List.filter
        (fun vm -> not (Db.VM.get_is_control_domain ~__context ~self:vm))
        vms
    with
  | [] ->
      ()
  | guest_vms ->
      let vm_data = [selfref; "vm"; Ref.string_of (List.hd guest_vms)] in
      raise (Api_errors.Server_error (Api_errors.host_in_use, vm_data))
  ) ;
  debug "Bacon test: VMs OK - %d running VMs" (List.length vms) ;
  let control_domain_vbds =
    List.filter
      (fun vm ->
        Db.VM.get_resident_on ~__context ~self:vm = host
        && Db.VM.get_is_control_domain ~__context ~self:vm)
      (Db.VM.get_all ~__context)
    |> List.map (fun self -> Db.VM.get_VBDs ~__context ~self)
    |> List.flatten
    |> List.filter (fun self -> Db.VBD.get_currently_attached ~__context ~self)
  in
  if List.length control_domain_vbds > 0 then
    raise
      (Api_errors.Server_error
         ( Api_errors.host_in_use
         , [
             selfref; "vbd"; List.hd (List.map Ref.string_of control_domain_vbds)
           ] )) ;
  debug "Bacon test: VBDs OK"

let signal_networking_change = Xapi_mgmt_iface.on_dom0_networking_change

let signal_cdrom_event ~__context params =
  let find_vdi_name sr name =
    let ret = ref None in
    let vdis = Db.SR.get_VDIs ~__context ~self:sr in
    List.iter
      (fun vdi ->
        if Db.VDI.get_location ~__context ~self:vdi = name then ret := Some vdi)
      vdis ;
    !ret
  in
  let find_vdis name =
    let srs =
      List.filter
        (fun sr ->
          let ty = Db.SR.get_type ~__context ~self:sr in
          ty = "local" || ty = "udev")
        (Db.SR.get_all ~__context)
    in
    List.fold_left
      (fun acc o -> match o with Some x -> x :: acc | None -> acc)
      []
      (List.map (fun sr -> find_vdi_name sr name) srs)
  in
  let insert dev =
    let vdis = find_vdis dev in
    if List.length vdis = 1 then (
      let vdi = List.hd vdis in
      debug "cdrom inserted notification in vdi %s" (Ref.string_of vdi) ;
      let vbds = Db.VDI.get_VBDs ~__context ~self:vdi in
      List.iter
        (fun vbd -> Xapi_xenops.vbd_insert ~__context ~self:vbd ~vdi)
        vbds
    ) else
      ()
  in
  try
    match String.split_on_char ':' params with
    | ["inserted"; dev] ->
        insert dev
    | "ejected" :: _ ->
        ()
    | _ ->
        ()
  with _ -> ()

let notify ~__context ~ty ~params =
  match ty with "cdrom" -> signal_cdrom_event ~__context params | _ -> ()

let rotate = function [] -> [] | x :: xs -> xs @ [x]

(* A host evacuation plan consists of a hashtable mapping VM refs to instances of per_vm_plan: *)
type per_vm_plan = Migrate of API.ref_host | Error of (string * string list)

let string_of_per_vm_plan p =
  match p with
  | Migrate h ->
      Ref.string_of h
  | Error (e, t) ->
      String.concat "," (e :: t)

(** Return a table mapping VMs to 'per_vm_plan' types indicating either a target
    	Host or a reason why the VM cannot be migrated. *)
let compute_evacuation_plan_no_wlb ~__context ~host =
  let all_hosts = Db.Host.get_all ~__context in
  let enabled_hosts =
    List.filter (fun self -> Db.Host.get_enabled ~__context ~self) all_hosts
  in
  (* Only consider migrating to other enabled hosts (not this one obviously) *)
  let target_hosts = List.filter (fun self -> self <> host) enabled_hosts in
  (* PR-1007: During a rolling pool upgrade, we are only allowed to
     	   migrate VMs to hosts that have the same or higher version as
     	   the source host. So as long as host versions aren't decreasing,
     	   we're allowed to migrate VMs between hosts. *)
  debug "evacuating host version: %s"
    (Helpers.version_string_of ~__context (Helpers.LocalObject host)) ;
  let target_hosts =
    List.filter
      (fun target ->
        debug "host %s version: %s"
          (Db.Host.get_hostname ~__context ~self:target)
          (Helpers.version_string_of ~__context (Helpers.LocalObject target)) ;
        Helpers.host_versions_not_decreasing ~__context
          ~host_from:(Helpers.LocalObject host)
          ~host_to:(Helpers.LocalObject target))
      target_hosts
  in
  debug "evacuation target hosts are [%s]"
    (String.concat "; "
       (List.map
          (fun h -> Db.Host.get_hostname ~__context ~self:h)
          target_hosts)) ;
  let all_vms = Db.Host.get_resident_VMs ~__context ~self:host in
  let all_vms =
    List.map (fun self -> (self, Db.VM.get_record ~__context ~self)) all_vms
  in
  let all_user_vms =
    List.filter (fun (_, record) -> not record.API.vM_is_control_domain) all_vms
  in
  let plans = Hashtbl.create 10 in
  if target_hosts = [] then (
    List.iter
      (fun (vm, _) ->
        Hashtbl.replace plans vm
          (Error (Api_errors.no_hosts_available, [Ref.string_of vm])))
      all_user_vms ;
    plans
  ) else
    (* If HA is enabled we require that non-protected VMs are suspended. This gives us the property that
       			   the result obtained by executing the evacuation plan and disabling the host looks the same (from the HA
       			   planner's PoV) to the result obtained following a host failure and VM restart. *)
    let pool = Helpers.get_pool ~__context in
    let protected_vms, unprotected_vms =
      if Db.Pool.get_ha_enabled ~__context ~self:pool then
        List.partition
          (fun (vm, record) ->
            Helpers.vm_should_always_run record.API.vM_ha_always_run
              record.API.vM_ha_restart_priority)
          all_user_vms
      else
        (all_user_vms, [])
    in
    List.iter
      (fun (vm, _) ->
        Hashtbl.replace plans vm
          (Error (Api_errors.host_not_enough_free_memory, [Ref.string_of vm])))
      unprotected_vms ;
    let migratable_vms, unmigratable_vms =
      List.partition
        (fun (vm, record) ->
          try
            List.iter
              (fun host ->
                Xapi_vm_helpers.assert_can_boot_here ~__context ~self:vm ~host
                  ~snapshot:record ~do_memory_check:false ~do_cpuid_check:true
                  ())
              target_hosts ;
            true
          with Api_errors.Server_error (code, params) ->
            Hashtbl.replace plans vm (Error (code, params)) ;
            false)
        protected_vms
    in
    (* Check for impediments before attempting to perform pool_migrate *)
    List.iter
      (fun (vm, _) ->
        match
          Xapi_vm_lifecycle.get_operation_error ~__context ~self:vm
            ~op:`pool_migrate ~strict:true
        with
        | None ->
            ()
        | Some (a, b) ->
            Hashtbl.replace plans vm (Error (a, b)))
      all_user_vms ;
    (* Compute the binpack which takes only memory size into account. We will check afterwards for storage
       			   and network availability. *)
    let plan =
      Xapi_ha_vm_failover.compute_evacuation_plan ~__context
        (List.length all_hosts) target_hosts migratable_vms
    in
    (* Check if the plan was actually complete: if some VMs are missing it means there wasn't enough memory *)
    let vms_handled = List.map fst plan in
    let vms_missing =
      List.filter
        (fun x -> not (List.mem x vms_handled))
        (List.map fst migratable_vms)
    in
    List.iter
      (fun vm ->
        Hashtbl.replace plans vm
          (Error (Api_errors.host_not_enough_free_memory, [Ref.string_of vm])))
      vms_missing ;
    (* Now for each VM we did place, verify storage and network visibility. *)
    List.iter
      (fun (vm, host) ->
        let snapshot = List.assoc vm all_vms in
        ( try
            Xapi_vm_helpers.assert_can_boot_here ~__context ~self:vm ~host
              ~snapshot ~do_memory_check:false ~do_cpuid_check:true ()
          with Api_errors.Server_error (code, params) ->
            Hashtbl.replace plans vm (Error (code, params))
        ) ;
        if not (Hashtbl.mem plans vm) then
          Hashtbl.replace plans vm (Migrate host))
      plan ;
    plans

(* Old Miami style function with the strange error encoding *)
let assert_can_evacuate ~__context ~host =
  (* call no_wlb function as we only care about errors, and wlb only provides recs for moveable vms *)
  let plans = compute_evacuation_plan_no_wlb ~__context ~host in
  let errors =
    Hashtbl.fold
      (fun vm plan acc ->
        match plan with
        | Error (code, params) ->
            String.concat "," (code :: params) :: acc
        | _ ->
            acc)
      plans []
  in
  if errors <> [] then
    raise
      (Api_errors.Server_error
         (Api_errors.cannot_evacuate_host, [String.concat "|" errors]))

(* New Orlando style function which returns a Map *)
let get_vms_which_prevent_evacuation ~__context ~self =
  let plans = compute_evacuation_plan_no_wlb ~__context ~host:self in
  Hashtbl.fold
    (fun vm plan acc ->
      match plan with
      | Error (code, params) ->
          (vm, code :: params) :: acc
      | _ ->
          acc)
    plans []

let compute_evacuation_plan_wlb ~__context ~self =
  (* We treat xapi as primary when it comes to "hard" errors, i.e. those that aren't down to memory constraints.  These are things like
     	 VM_REQUIRES_SR or VM_LACKS_FEATURE_SUSPEND.

     	 We treat WLB as primary when it comes to placement of things that can actually move.  WLB will return a list of migrations to perform,
     	 and we pass those on.  WLB will only return a partial set of migrations -- if there's not enough memory available, or if the VM can't
     	 move, then it will simply omit that from the results.

     	 So the algorithm is:
     	   Record all the recommendations made by WLB.
     	   Record all the non-memory errors from compute_evacuation_plan_no_wlb.  These might overwrite recommendations by WLB, which is the
     	   right thing to do because WLB doesn't know about all the HA corner cases (for example), but xapi does.
     	   If there are any VMs left over, record them as HOST_NOT_ENOUGH_FREE_MEMORY, because we assume that WLB thinks they don't fit.
  *)
  let error_vms = compute_evacuation_plan_no_wlb ~__context ~host:self in
  let vm_recoms =
    get_evacuation_recoms ~__context ~uuid:(Db.Host.get_uuid ~__context ~self)
  in
  let recs = Hashtbl.create 31 in
  List.iter
    (fun (v, detail) ->
      debug "WLB recommends VM evacuation: %s to %s"
        (Db.VM.get_name_label ~__context ~self:v)
        (String.concat "," detail) ;
      (* Sanity check
         	Note: if the vm being moved is dom0 then this is a power management rec and this check does not apply
      *)
      let resident_h = Db.VM.get_resident_on ~__context ~self:v in
      let target_uuid = List.hd (List.tl detail) in
      let target_host = Db.Host.get_by_uuid ~__context ~uuid:target_uuid in
      if
        Db.Host.get_control_domain ~__context ~self:target_host <> v
        && Db.Host.get_uuid ~__context ~self:resident_h = target_uuid
      then (* resident host and migration host are the same. Reject this plan *)
        raise
          (Api_errors.Server_error
             ( Api_errors.wlb_malformed_response
             , [
                 Printf.sprintf
                   "WLB recommends migrating VM %s to the same server it is \
                    being evacuated from."
                   (Db.VM.get_name_label ~__context ~self:v)
               ] )) ;
      match detail with
      | ["WLB"; host_uuid; _] ->
          Hashtbl.replace recs v
            (Migrate (Db.Host.get_by_uuid ~__context ~uuid:host_uuid))
      | _ ->
          raise
            (Api_errors.Server_error
               ( Api_errors.wlb_malformed_response
               , ["WLB gave malformed details for VM evacuation."] )))
    vm_recoms ;
  Hashtbl.iter
    (fun v detail ->
      match detail with
      | Migrate _ ->
          (* Skip migrations -- WLB is providing these *)
          ()
      | Error (e, _) when e = Api_errors.host_not_enough_free_memory ->
          (* Skip errors down to free memory -- we're letting WLB decide this *)
          ()
      | Error _ as p ->
          debug "VM preventing evacuation: %s because %s"
            (Db.VM.get_name_label ~__context ~self:v)
            (string_of_per_vm_plan p) ;
          Hashtbl.replace recs v detail)
    error_vms ;
  let resident_vms =
    List.filter
      (fun v ->
        (not (Db.VM.get_is_control_domain ~__context ~self:v))
        && not (Db.VM.get_is_a_template ~__context ~self:v))
      (Db.Host.get_resident_VMs ~__context ~self)
  in
  List.iter
    (fun vm ->
      if not (Hashtbl.mem recs vm) then
        (* Anything for which we don't have a recommendation from WLB, but which is agile, we treat as "not enough memory" *)
        Hashtbl.replace recs vm
          (Error (Api_errors.host_not_enough_free_memory, [Ref.string_of vm])))
    resident_vms ;
  Hashtbl.iter
    (fun vm detail ->
      debug "compute_evacuation_plan_wlb: Key: %s Value %s"
        (Db.VM.get_name_label ~__context ~self:vm)
        (string_of_per_vm_plan detail))
    recs ;
  recs

let compute_evacuation_plan ~__context ~host =
  let oc =
    Db.Pool.get_other_config ~__context ~self:(Helpers.get_pool ~__context)
  in
  if
    List.exists
      (fun (k, v) ->
        k = "wlb_choose_host_disable" && String.lowercase_ascii v = "true")
      oc
    || not (Workload_balancing.check_wlb_enabled ~__context)
  then (
    debug
      "Using wlb recommendations for choosing a host has been disabled or wlb \
       is not available. Using original algorithm" ;
    compute_evacuation_plan_no_wlb ~__context ~host
  ) else
    try
      debug "Using WLB recommendations for host evacuation." ;
      compute_evacuation_plan_wlb ~__context ~self:host
    with
    | Api_errors.Server_error (error_type, error_detail) ->
        debug
          "Encountered error when using wlb for choosing host \"%s: %s\". \
           Using original algorithm"
          error_type
          (String.concat "" error_detail) ;
        ( try
            let uuid = Db.Host.get_uuid ~__context ~self:host in
            let message_body =
              Printf.sprintf
                "Wlb consultation for Host '%s' failed (pool uuid: %s)"
                (Db.Host.get_name_label ~__context ~self:host)
                (Db.Pool.get_uuid ~__context
                   ~self:(Helpers.get_pool ~__context))
            in
            let name, priority = Api_messages.wlb_failed in
            ignore
              (Xapi_message.create ~__context ~name ~priority ~cls:`Host
                 ~obj_uuid:uuid ~body:message_body)
          with _ -> ()
        ) ;
        compute_evacuation_plan_no_wlb ~__context ~host
    | _ ->
        debug
          "Encountered an unknown error when using wlb for choosing host. \
           Using original algorithm" ;
        compute_evacuation_plan_no_wlb ~__context ~host

let evacuate ~__context ~host =
  let task = Context.get_task_id __context in
  let plans = compute_evacuation_plan ~__context ~host in
  (* Check there are no errors in this list *)
  Hashtbl.iter
    (fun vm plan ->
      match plan with
      | Error (code, params) ->
          raise (Api_errors.Server_error (code, params))
      | _ ->
          ())
    plans ;
  (* Do it *)
  let individual_progress = 1.0 /. float (Hashtbl.length plans) in
  let migrate_vm vm plan =
    match plan with
    | Migrate host ->
        ( try
            Helpers.call_api_functions ~__context (fun rpc session_id ->
                Client.Client.VM.pool_migrate ~rpc ~session_id ~vm ~host
                  ~options:[("live", "true")])
          with
        | Api_errors.Server_error (code, params)
          when code = Api_errors.vm_bad_power_state ->
            ()
        | e ->
            raise e
        ) ;
        let progress = Db.Task.get_progress ~__context ~self:task in
        TaskHelper.set_progress ~__context (progress +. individual_progress)
    | Error (code, params) ->
        (* should never happen *)
        raise (Api_errors.Server_error (code, params))
  in
  let () = Hashtbl.iter migrate_vm plans in
  (* Now check there are no VMs left *)
  let vms = Db.Host.get_resident_VMs ~__context ~self:host in
  let vms =
    List.filter
      (fun vm -> not (Db.VM.get_is_control_domain ~__context ~self:vm))
      vms
  in
  let remainder = List.length vms in
  if not (remainder = 0) then
    raise
      Api_errors.(
        Server_error
          ( internal_error
          , [
              Printf.sprintf "evacuate: %d VMs are still resident on %s"
                remainder (Ref.string_of host)
            ] ))

let retrieve_wlb_evacuate_recommendations ~__context ~self =
  let plans = compute_evacuation_plan_wlb ~__context ~self in
  Hashtbl.fold
    (fun vm detail acc ->
      let plan =
        match detail with
        | Error (e, t) ->
            e :: t
        | Migrate h ->
            ["WLB"; Db.Host.get_uuid ~__context ~self:h]
      in
      (vm, plan) :: acc)
    plans []

let restart_agent ~__context ~host =
  let syslog_stdout = Forkhelpers.Syslog_WithKey "Host.restart_agent" in
  let pid =
    Forkhelpers.safe_close_and_exec None None None [] ~syslog_stdout
      !Xapi_globs.xe_toolstack_restart
      []
  in
  debug "Created process with pid: %d to perform xe-toolstack-restart"
    (Forkhelpers.getpid pid)

let shutdown_agent ~__context =
  debug "Host.restart_agent: Host agent will shutdown in 1s!!!!" ;
  Xapi_fuse.light_fuse_and_dont_restart ~fuse_length:1. ()

let disable ~__context ~host =
  if Db.Host.get_enabled ~__context ~self:host then (
    info
      "Host.enabled: setting host %s (%s) to disabled because of user request"
      (Ref.string_of host)
      (Db.Host.get_hostname ~__context ~self:host) ;
    Db.Host.set_enabled ~__context ~self:host ~value:false ;
    Xapi_host_helpers.user_requested_host_disable := true
  )

let enable ~__context ~host =
  if not (Db.Host.get_enabled ~__context ~self:host) then (
    assert_safe_to_reenable ~__context ~self:host ;
    Xapi_host_helpers.user_requested_host_disable := false ;
    info "Host.enabled: setting host %s (%s) to enabled because of user request"
      (Ref.string_of host)
      (Db.Host.get_hostname ~__context ~self:host) ;
    Db.Host.set_enabled ~__context ~self:host ~value:true ;
    (* Normally we schedule a plan recomputation when we successfully plug in our storage. In the case
       	   when some of our storage was broken and required maintenance, we end up here, manually re-enabling
       	   the host. If we're overcommitted then this might fix the problem. *)
    let pool = Helpers.get_pool ~__context in
    if
      Db.Pool.get_ha_enabled ~__context ~self:pool
      && Db.Pool.get_ha_overcommitted ~__context ~self:pool
    then
      Helpers.call_api_functions ~__context (fun rpc session_id ->
          Client.Client.Pool.ha_schedule_plan_recomputation rpc session_id)
  )

let prepare_for_poweroff_precheck ~__context ~host =
  Xapi_host_helpers.assert_host_disabled ~__context ~host

let prepare_for_poweroff ~__context ~host =
  (* Do not run assert_host_disabled here, continue even if the host is
      enabled: the host is already shutting down when this function gets called *)
  let i_am_master = Pool_role.is_master () in
  if i_am_master then
    (* We are the master and we are about to shutdown HA and redo log:
       prevent slaves from sending (DB) requests.
          If we are the slave we cannot shutdown the request thread yet
          because we might need it when unplugging the PBDs
    *)
    Remote_requests.stop_request_thread () ;
  Vm_evacuation.ensure_no_vms ~__context ~evacuate_timeout:0. ;
  Xapi_ha.before_clean_shutdown_or_reboot ~__context ~host ;
  Xapi_pbd.unplug_all_pbds ~__context ;
  if not i_am_master then
    Remote_requests.stop_request_thread () ;
  (* Push the Host RRD to the master. Note there are no VMs running here so we don't have to worry about them. *)
  if not (Pool_role.is_master ()) then
    log_and_ignore_exn (fun () ->
        Rrdd.send_host_rrd_to_master (Pool_role.get_master_address ())) ;
  (* Also save the Host RRD to local disk for us to pick up when we return. Note there are no VMs running at this point. *)
  log_and_ignore_exn (Rrdd.backup_rrds None) ;
  (* This prevents anyone actually re-enabling us until after reboot *)
  Localdb.put Constants.host_disabled_until_reboot "true" ;
  (* This helps us distinguish between an HA fence and a reboot *)
  Localdb.put Constants.host_restarted_cleanly "true"

let shutdown_and_reboot_common ~__context ~host label description operation cmd
    =
  (* The actual shutdown actions are done asynchronously, in a call to
     prepare_for_poweroff, so the API user will not be notified of any errors
     that happen during that operation.
     Therefore here we make an additional call to the prechecks of every
     operation that gets called from prepare_for_poweroff, either directly or
     indirectly, to fail early and ensure that a suitable error is returned to
     the XenAPI user. *)
  let shutdown_precheck () =
    prepare_for_poweroff_precheck ~__context ~host ;
    Xapi_ha.before_clean_shutdown_or_reboot_precheck ~__context ~host
  in
  shutdown_precheck () ;
  (* This tells the master that the shutdown is still ongoing: it can be used to continue
     	 masking other operations even after this call return.

     	 If xapi restarts then this task will be reset by the startup code, which is unfortunate
     	 but the host will stay disabled provided host_disabled_until_reboot is still set... so
     	 safe but ugly. *)
  Server_helpers.exec_with_new_task ~subtask_of:(Context.get_task_id __context)
    ~task_description:description ~task_in_database:true label
    (fun __newcontext ->
      Db.Host.add_to_current_operations ~__context ~self:host
        ~key:(Ref.string_of (Context.get_task_id __newcontext))
        ~value:operation ;
      (* Do the shutdown in a background thread with a delay to give this API call
         	 a reasonable chance of succeeding. *)
      ignore
        (Thread.create
           (fun () ->
             Thread.delay 10. ;
             ignore (Sys.command cmd))
           ()))

let shutdown ~__context ~host =
  shutdown_and_reboot_common ~__context ~host "Host is shutting down"
    "Host is shutting down" `shutdown "/sbin/shutdown -h now"

let reboot ~__context ~host =
  shutdown_and_reboot_common ~__context ~host "Host is rebooting"
    "Host is rebooting" `shutdown "/sbin/shutdown -r now"

let power_on ~__context ~host =
  let result =
    Xapi_plugins.call_plugin
      (Context.get_session_id __context)
      Constants.power_on_plugin Constants.power_on_fn
      [("remote_host_uuid", Db.Host.get_uuid ~__context ~self:host)]
  in
  if result <> "True" then
    failwith (Printf.sprintf "The host failed to power on.")

let dmesg ~__context ~host =
  let dbg = Context.string_of_task __context in
  let open Xapi_xenops_queue in
  let module Client = (val make_client (default_xenopsd ()) : XENOPS) in
  Client.HOST.get_console_data dbg

let dmesg_clear ~__context ~host =
  raise (Api_errors.Server_error (Api_errors.not_implemented, ["dmesg_clear"]))

let get_log ~__context ~host =
  raise (Api_errors.Server_error (Api_errors.not_implemented, ["get_log"]))

let send_debug_keys ~__context ~host ~keys =
  let open Xapi_xenops_queue in
  let module Client = (val make_client (default_xenopsd ()) : XENOPS) in
  let dbg = Context.string_of_task __context in
  Client.HOST.send_debug_keys dbg keys

let list_methods ~__context =
  raise (Api_errors.Server_error (Api_errors.not_implemented, ["list_method"]))

let is_slave ~__context ~host = not (Pool_role.is_master ())

let ask_host_if_it_is_a_slave ~__context ~host =
  let ask_and_warn_when_slow ~__context =
    let local_fn = is_slave ~host in
    let timeout = 10. in
    let task_name = Context.get_task_id __context |> Ref.string_of in
    let ip, uuid =
      ( Db.Host.get_address ~__context ~self:host
      , Db.Host.get_uuid ~__context ~self:host )
    in
    let rec log_host_slow_to_respond timeout () =
      D.warn
        "ask_host_if_it_is_a_slave: host taking a long time to respond - IP: \
         %s; uuid: %s"
        ip uuid ;
      Xapi_periodic_scheduler.add_to_queue task_name
        Xapi_periodic_scheduler.OneShot timeout
        (log_host_slow_to_respond (min (2. *. timeout) 300.))
    in
    Xapi_periodic_scheduler.add_to_queue task_name
      Xapi_periodic_scheduler.OneShot timeout
      (log_host_slow_to_respond timeout) ;
    let res =
      Message_forwarding.do_op_on_localsession_nolivecheck ~local_fn ~__context
        ~host (fun session_id rpc ->
          Client.Client.Pool.is_slave rpc session_id host)
    in
    Xapi_periodic_scheduler.remove_from_queue task_name ;
    res
  in
  Server_helpers.exec_with_subtask ~__context "host.ask_host_if_it_is_a_slave"
    ask_and_warn_when_slow

let is_host_alive ~__context ~host =
  (* If the host is marked as not-live then assume we don't need to contact it to verify *)
  let should_contact_host =
    try
      let hm = Db.Host.get_metrics ~__context ~self:host in
      Db.Host_metrics.get_live ~__context ~self:hm
    with _ -> true
  in
  if should_contact_host then (
    debug
      "is_host_alive host=%s is marked as live in the database; asking host to \
       make sure"
      (Ref.string_of host) ;
    try
      ignore (ask_host_if_it_is_a_slave ~__context ~host) ;
      true
    with e ->
      warn
        "is_host_alive host=%s caught %s while querying host liveness: \
         assuming dead"
        (Ref.string_of host)
        (ExnHelper.string_of_exn e) ;
      false
  ) else (
    debug
      "is_host_alive host=%s is marked as dead in the database; treating this \
       as definitive."
      (Ref.string_of host) ;
    false
  )

let create ~__context ~uuid ~name_label ~name_description ~hostname ~address
    ~external_auth_type ~external_auth_service_name ~external_auth_configuration
    ~license_params ~edition ~license_server ~local_cache_sr ~chipset_info
    ~ssl_legacy =
  (* fail-safe. We already test this on the joining host, but it's racy, so multiple concurrent
     pool-join might succeed. Note: we do it in this order to avoid a problem checking restrictions during
     the initial setup of the database *)
  if
    List.length (Db.Host.get_all ~__context) >= Xapi_globs.restricted_pool_size
    && pool_size_is_restricted ~__context
  then
    raise
      (Api_errors.Server_error
         ( Api_errors.license_restriction
         , [Features.name_of_feature Features.Pool_size] )) ;
  let make_new_metrics_object ref =
    Db.Host_metrics.create ~__context ~ref
      ~uuid:(Uuid.to_string (Uuid.make_uuid ()))
      ~live:false ~memory_total:0L ~memory_free:0L ~last_updated:Date.never
      ~other_config:[]
  in
  let name_description = "Default install" and host = Ref.make () in
  let metrics = Ref.make () in
  make_new_metrics_object metrics ;
  let host_is_us = uuid = Helpers.get_localhost_uuid () in
  Db.Host.create ~__context ~ref:host ~current_operations:[]
    ~allowed_operations:[]
    ~software_version:(Xapi_globs.software_version ())
    ~enabled:false ~aPI_version_major:Datamodel_common.api_version_major
    ~aPI_version_minor:Datamodel_common.api_version_minor
    ~aPI_version_vendor:Datamodel_common.api_version_vendor
    ~aPI_version_vendor_implementation:
      Datamodel_common.api_version_vendor_implementation ~name_description
    ~name_label ~uuid ~other_config:[] ~capabilities:[]
    ~cpu_configuration:[] (* !!! FIXME hard coding *) ~cpu_info:[] ~chipset_info
    ~memory_overhead:0L ~sched_policy:"credit" (* !!! FIXME hard coding *)
    ~supported_bootloaders:(List.map fst Xapi_globs.supported_bootloaders)
    ~suspend_image_sr:Ref.null ~crash_dump_sr:Ref.null ~logging:[] ~hostname
    ~address ~metrics ~license_params ~boot_free_mem:0L ~ha_statefiles:[]
    ~ha_network_peers:[] ~blobs:[] ~tags:[] ~external_auth_type
    ~external_auth_service_name ~external_auth_configuration ~edition
    ~license_server ~bios_strings:[] ~power_on_mode:"" ~power_on_config:[]
    ~local_cache_sr ~ssl_legacy:false ~guest_VCPUs_params:[] ~display:`enabled
    ~virtual_hardware_platform_versions:
      ( if host_is_us then
          Xapi_globs.host_virtual_hardware_platform_versions
      else
        [0L]
      )
    ~control_domain:Ref.null ~updates_requiring_reboot:[] ~iscsi_iqn:""
    ~multipathing:false ~uefi_certificates:"" ~editions:[] ;
  (* If the host we're creating is us, make sure its set to live *)
  Db.Host_metrics.set_last_updated ~__context ~self:metrics
    ~value:(Date.of_float (Unix.gettimeofday ())) ;
  Db.Host_metrics.set_live ~__context ~self:metrics ~value:host_is_us ;
  host

let precheck_destroy_declare_dead ~__context ~self call =
  (* Fail if the host is still online: the user should either isolate the machine from the network
     	 or use Pool.eject. *)
  let hostname = Db.Host.get_hostname ~__context ~self in
  if is_host_alive ~__context ~host:self then (
    error
      "Host.%s successfully contacted host %s; host is not offline; refusing \
       to %s"
      call hostname call ;
    raise
      (Api_errors.Server_error (Api_errors.host_is_live, [Ref.string_of self]))
  ) ;
  (* This check is probably redundant since the Pool master should always be 'alive': *)
  (* It doesn't make any sense to destroy the master's own record *)
  let me = Helpers.get_localhost ~__context in
  if self = me then
    raise
      (Api_errors.Server_error (Api_errors.host_is_live, [Ref.string_of self]))

(* Returns a tuple of lists: The first containing the control domains, and the second containing the regular VMs *)
let get_resident_vms ~__context ~self =
  let my_resident_vms = Db.Host.get_resident_VMs ~__context ~self in
  List.partition
    (fun vm -> Db.VM.get_is_control_domain ~__context ~self:vm)
    my_resident_vms

let destroy ~__context ~self =
  precheck_destroy_declare_dead ~__context ~self "destroy" ;
  (* CA-23732: Block if HA is enabled *)
  let pool = Helpers.get_pool ~__context in
  if Db.Pool.get_ha_enabled ~__context ~self:pool then
    raise (Api_errors.Server_error (Api_errors.ha_is_enabled, [])) ;
  let my_control_domains, my_regular_vms = get_resident_vms ~__context ~self in
  if List.length my_regular_vms > 0 then
    raise
      (Api_errors.Server_error
         (Api_errors.host_has_resident_vms, [Ref.string_of self])) ;
  (* Call external host failed hook (allows a third-party to use power-fencing if desired).
   * This will declare the host as dead to the clustering daemon *)
  Xapi_hooks.host_pre_declare_dead ~__context ~host:self
    ~reason:Xapi_hooks.reason__dbdestroy ;
  (* Call the hook before we destroy the stuff as it will likely need the
     database records *)
  Xapi_hooks.host_post_declare_dead ~__context ~host:self
    ~reason:Xapi_hooks.reason__dbdestroy ;
  Db.Host.destroy ~__context ~self ;
  Create_misc.create_pool_cpuinfo ~__context ;
  List.iter (fun vm -> Db.VM.destroy ~__context ~self:vm) my_control_domains ;
  Pool_features.update_pool_features ~__context

let declare_dead ~__context ~host =
  precheck_destroy_declare_dead ~__context ~self:host "declare_dead" ;
  (* Call external host failed hook (allows a third-party to use power-fencing if desired).
   * This needs to happen before we reset the power state of the VMs *)
  Xapi_hooks.host_pre_declare_dead ~__context ~host
    ~reason:Xapi_hooks.reason__user ;
  let my_control_domains, my_regular_vms =
    get_resident_vms ~__context ~self:host
  in
  Helpers.call_api_functions ~__context (fun rpc session_id ->
      List.iter
        (fun vm -> Client.Client.VM.power_state_reset rpc session_id vm)
        my_regular_vms) ;
  Db.Host.set_enabled ~__context ~self:host ~value:false ;
  Xapi_hooks.host_post_declare_dead ~__context ~host
    ~reason:Xapi_hooks.reason__user

let ha_disable_failover_decisions ~__context ~host =
  Xapi_ha.ha_disable_failover_decisions __context host

let ha_disarm_fencing ~__context ~host =
  Xapi_ha.ha_disarm_fencing __context host

let ha_stop_daemon ~__context ~host = Xapi_ha.ha_stop_daemon __context host

let ha_release_resources ~__context ~host =
  Xapi_ha.ha_release_resources __context host

let ha_wait_for_shutdown_via_statefile ~__context ~host =
  Xapi_ha.ha_wait_for_shutdown_via_statefile __context host

let ha_xapi_healthcheck ~__context =
  (* Consider checking the status of various internal tasks / tickling locks but for now assume
     	 that, since we got here unharmed, all is well.*)
  not (Xapi_fist.fail_healthcheck ())

let preconfigure_ha ~__context ~host ~statefiles ~metadata_vdi ~generation =
  Xapi_ha.preconfigure_host __context host statefiles metadata_vdi generation

let ha_join_liveset ~__context ~host =
  try Xapi_ha.join_liveset __context host with
  | Xha_scripts.Xha_error Xha_errno.Mtc_exit_bootjoin_timeout ->
      error "HA enable failed with BOOTJOIN_TIMEOUT" ;
      raise (Api_errors.Server_error (Api_errors.ha_failed_to_form_liveset, []))
  | Xha_scripts.Xha_error Xha_errno.Mtc_exit_can_not_access_statefile ->
      error "HA enable failed with CAN_NOT_ACCESS_STATEFILE" ;
      raise
        (Api_errors.Server_error (Api_errors.ha_host_cannot_access_statefile, []))

let propose_new_master ~__context ~address ~manual =
  Xapi_ha.propose_new_master __context address manual

let commit_new_master ~__context ~address =
  Xapi_ha.commit_new_master __context address

let abort_new_master ~__context ~address =
  Xapi_ha.abort_new_master __context address

let update_master ~__context ~host ~master_address = assert false

let emergency_ha_disable ~__context ~soft =
  Xapi_ha.emergency_ha_disable __context soft

(* This call can be used to _instruct_ a slave that it has to take a persistent backup (force=true).
   If force=false then this is a hint from the master that the client may want to take a backup; in this
   latter case the slave applies its write-limiting policy and compares generation counts to determine whether
   it really should take a backup *)

let request_backup ~__context ~host ~generation ~force =
  if Helpers.get_localhost ~__context <> host then
    failwith "Forwarded to the wrong host" ;
  if Pool_role.is_master () then (
    debug "Requesting database backup on master: Using direct sync" ;
    let connections = Db_conn_store.read_db_connections () in
    Db_cache_impl.sync connections (Db_ref.get_database (Db_backend.make ()))
  ) else
    let master_address = Helpers.get_main_ip_address () in
    Pool_db_backup.fetch_database_backup ~master_address
      ~pool_secret:(Xapi_globs.pool_secret ())
      ~force:(if force then None else Some generation)

(* request_config_file_sync is used to inform a slave that it should consider resyncing dom0 config files
   (currently only /etc/passwd) *)
let request_config_file_sync ~__context ~host ~hash =
  debug "Received notification of dom0 config file change" ;
  let master_address = Helpers.get_main_ip_address () in
  Config_file_sync.fetch_config_files ~master_address
    ~pool_secret:(Xapi_globs.pool_secret ())

(* Host parameter will just be me, as message forwarding layer ensures this call has been forwarded correctly *)
let syslog_reconfigure ~__context ~host =
  let localhost = Helpers.get_localhost ~__context in
  let logging = Db.Host.get_logging ~__context ~self:localhost in
  let destination =
    try List.assoc "syslog_destination" logging with _ -> ""
  in
  let flag =
    match destination with "" -> "--noremote" | _ -> "--remote=" ^ destination
  in
  let args = [|!Xapi_globs.xe_syslog_reconfigure; flag|] in
  ignore (Unixext.spawnvp args.(0) args)

let get_management_interface ~__context ~host =
  let pifs =
    Db.PIF.get_refs_where ~__context
      ~expr:
        (And
           ( Eq (Field "host", Literal (Ref.string_of host))
           , Eq (Field "management", Literal "true") ))
  in
  match pifs with [] -> raise Not_found | pif :: _ -> pif

let change_management_interface ~__context interface primary_address_type =
  debug "Changing management interface" ;
  Xapi_mgmt_iface.change interface primary_address_type ;
  Xapi_mgmt_iface.run ~__context ~mgmt_enabled:true ;
  (* once the inventory file has been rewritten to specify new interface, sync up db with
     	   state of world.. *)
  Xapi_mgmt_iface.on_dom0_networking_change ~__context

let local_management_reconfigure ~__context ~interface =
  (* Only let this one through if we are in emergency mode, otherwise use
     	 Host.management_reconfigure *)
  if not !Xapi_globs.slave_emergency_mode then
    raise (Api_errors.Server_error (Api_errors.pool_not_in_emergency_mode, [])) ;
  change_management_interface ~__context interface
    (Record_util.primary_address_type_of_string
       (Xapi_inventory.lookup Xapi_inventory._management_address_type
          ~default:"ipv4"))

let management_reconfigure ~__context ~pif =
  (* Disallow if HA is enabled *)
  let pool = Helpers.get_pool ~__context in
  if Db.Pool.get_ha_enabled ~__context ~self:pool then
    raise (Api_errors.Server_error (Api_errors.ha_is_enabled, [])) ;
  let net = Db.PIF.get_network ~__context ~self:pif in
  let bridge = Db.Network.get_bridge ~__context ~self:net in
  let primary_address_type =
    Db.PIF.get_primary_address_type ~__context ~self:pif
  in
  if Db.PIF.get_managed ~__context ~self:pif = true then (
    Xapi_pif.assert_usable_for_management ~__context ~primary_address_type
      ~self:pif ;
    try
      let mgmt_pif =
        get_management_interface ~__context
          ~host:(Helpers.get_localhost ~__context)
      in
      let mgmt_address_type =
        Db.PIF.get_primary_address_type ~__context ~self:mgmt_pif
      in
      if primary_address_type <> mgmt_address_type then
        raise
          (Api_errors.Server_error
             (Api_errors.pif_incompatible_primary_address_type, []))
    with _ -> ()
    (* no current management interface *)
  ) ;
  if Db.PIF.get_management ~__context ~self:pif then
    debug "PIF %s is already marked as a management PIF; taking no action"
      (Ref.string_of pif)
  else (
    Xapi_network.attach_internal ~management_interface:true ~__context ~self:net
      () ;
    change_management_interface ~__context bridge primary_address_type ;
    Xapi_pif.update_management_flags ~__context
      ~host:(Helpers.get_localhost ~__context)
  )

let management_disable ~__context =
  (* Disallow if HA is enabled *)
  let pool = Helpers.get_pool ~__context in
  if Db.Pool.get_ha_enabled ~__context ~self:pool then
    raise (Api_errors.Server_error (Api_errors.ha_is_enabled, [])) ;
  (* Make sure we aren't about to disable our management interface on a slave *)
  if Pool_role.is_slave () then
    raise
      (Api_errors.Server_error (Api_errors.slave_requires_management_iface, [])) ;
  (* Reset the management server *)
  Xapi_mgmt_iface.change "" `IPv4 ;
  Xapi_mgmt_iface.run ~__context ~mgmt_enabled:false ;
  (* Make sure all my PIFs are marked appropriately *)
  Xapi_pif.update_management_flags ~__context
    ~host:(Helpers.get_localhost ~__context)

let get_system_status_capabilities ~__context ~host =
  if Helpers.get_localhost ~__context <> host then
    failwith "Forwarded to the wrong host" ;
  System_status.get_capabilities ()

let get_sm_diagnostics ~__context ~host = Storage_access.diagnostics ~__context

let get_thread_diagnostics ~__context ~host =
  Locking_helpers.Thread_state.to_graphviz ()

let sm_dp_destroy ~__context ~host ~dp ~allow_leak =
  Storage_access.dp_destroy ~__context dp allow_leak

let get_diagnostic_timing_stats ~__context ~host = Stats.summarise ()

(* CP-825: Serialize execution of host-enable-extauth and host-disable-extauth *)
(* We need to protect against concurrent execution of the extauth-hook script and host.enable/disable extauth, *)
(* because the extauth-hook script expects the auth_type, service_name etc to be constant throughout its execution *)
(* This mutex also serializes the execution of the plugin, to avoid concurrency problems when updating the sshd configuration *)
let serialize_host_enable_disable_extauth = Mutex.create ()

let set_hostname_live ~__context ~host ~hostname =
  Mutex.execute serialize_host_enable_disable_extauth (fun () ->
      let current_auth_type =
        Db.Host.get_external_auth_type ~__context ~self:host
      in
      (* the AD/Likewise extauth plugin is incompatible with a hostname change *)
      ( if current_auth_type = Xapi_globs.auth_type_AD_Likewise then
          let current_service_name =
            Db.Host.get_external_auth_service_name ~__context ~self:host
          in
          raise
            (Api_errors.Server_error
               ( Api_errors.auth_already_enabled
               , [current_auth_type; current_service_name] ))
      ) ;
      (* hostname is valid if contains only alpha, decimals, and hyphen
         	 (for hyphens, only in middle position) *)
      let is_invalid_hostname hostname =
        let len = String.length hostname in
        let i = ref 0 in
        let valid = ref true in
        let range =
          [('a', 'z'); ('A', 'Z'); ('0', '9'); ('-', '-'); ('.', '.')]
        in
        while !valid && !i < len do
          ( try
              ignore
                (List.find
                   (fun (r1, r2) -> r1 <= hostname.[!i] && hostname.[!i] <= r2)
                   range)
            with Not_found -> valid := false
          ) ;
          incr i
        done ;
        if hostname.[0] = '-' || hostname.[len - 1] = '-' then
          true
        else
          not !valid
      in
      if String.length hostname = 0 then
        raise
          (Api_errors.Server_error
             (Api_errors.host_name_invalid, ["hostname empty"])) ;
      if String.length hostname > 255 then
        raise
          (Api_errors.Server_error
             (Api_errors.host_name_invalid, ["hostname is too long"])) ;
      if is_invalid_hostname hostname then
        raise
          (Api_errors.Server_error
             ( Api_errors.host_name_invalid
             , ["hostname contains invalid characters"] )) ;
      ignore
        (Forkhelpers.execute_command_get_output !Xapi_globs.set_hostname
           [hostname]) ;
      Db.Host.set_hostname ~__context ~self:host ~value:hostname ;
      Helpers.update_domain_zero_name ~__context host hostname)

let set_ssl_legacy ~__context ~self ~value =
  if value then
    raise
      Api_errors.(
        Server_error
          ( value_not_supported
          , [
              "value"
            ; string_of_bool value
            ; "Legacy SSL support has been removed"
            ] ))
  else
    D.info "set_ssl_legacy: called with value: %b - doing nothing" value

let is_in_emergency_mode ~__context = !Xapi_globs.slave_emergency_mode

let compute_free_memory ~__context ~host =
  (*** XXX: Use a more appropriate free memory calculation here. *)
  Memory_check.host_compute_free_memory_with_maximum_compression
    ~dump_stats:false ~__context ~host None

let compute_memory_overhead ~__context ~host =
  Memory_check.host_compute_memory_overhead ~__context ~host

let get_data_sources ~__context ~host =
  List.map Rrdd_helper.to_API_data_source (Rrdd.query_possible_host_dss ())

let record_data_source ~__context ~host ~data_source =
  Rrdd.add_host_ds data_source

let query_data_source ~__context ~host ~data_source =
  Rrdd.query_host_ds data_source

let forget_data_source_archives ~__context ~host ~data_source =
  Rrdd.forget_host_ds data_source

let tickle_heartbeat ~__context ~host ~stuff =
  Db_gc.tickle_heartbeat ~__context host stuff

let create_new_blob ~__context ~host ~name ~mime_type ~public =
  let blob = Xapi_blob.create ~__context ~mime_type ~public in
  Db.Host.add_to_blobs ~__context ~self:host ~key:name ~value:blob ;
  blob

let extauth_hook_script_name = Extauth.extauth_hook_script_name

(* this special extauth plugin call is only used inside host.enable/disable extauth to avoid deadlock with the mutex *)
let call_extauth_plugin_nomutex ~__context ~host ~fn ~args =
  let plugin = extauth_hook_script_name in
  debug "Calling extauth plugin %s in host %s with event %s" plugin
    (Db.Host.get_name_label ~__context ~self:host)
    fn ;
  Xapi_plugins.call_plugin (Context.get_session_id __context) plugin fn args

(* this is the generic extauth plugin call available to xapi users that avoids concurrency problems *)
let call_extauth_plugin ~__context ~host ~fn ~args =
  Mutex.execute serialize_host_enable_disable_extauth (fun () ->
      call_extauth_plugin_nomutex ~__context ~host ~fn ~args)

(* this is the generic plugin call available to xapi users *)
let call_plugin ~__context ~host ~plugin ~fn ~args =
  if plugin = extauth_hook_script_name then
    call_extauth_plugin ~__context ~host ~fn ~args
  else
    Xapi_plugins.call_plugin (Context.get_session_id __context) plugin fn args

(* this is the generic extension call available to xapi users *)
let call_extension ~__context ~host ~call =
  let rpc = Jsonrpc.call_of_string call in
  let response = Xapi_extensions.call_extension rpc in
  if response.Rpc.success then
    response.Rpc.contents
  else
    let failure = response.Rpc.contents in
    let protocol_failure () =
      raise
        Api_errors.(
          Server_error (extension_protocol_failure, [Jsonrpc.to_string failure]))
    in
    match failure with
    | Rpc.Enum xs -> (
      (* This really ought to be a list of strings... *)
      match
        List.map (function Rpc.String x -> x | _ -> protocol_failure ()) xs
      with
      | x :: xs ->
          raise (Api_errors.Server_error (x, xs))
      | _ ->
          protocol_failure ()
    )
    | Rpc.String x ->
        raise (Api_errors.Server_error (x, []))
    | _ ->
        protocol_failure ()

let has_extension ~__context ~host ~name =
  try
    let (_ : string) = Xapi_extensions.find_extension name in
    true
  with _ -> false

let sync_data ~__context ~host = Xapi_sync.sync_host __context host

(* Nb, no attempt to wrap exceptions yet *)

let backup_rrds ~__context ~host ~delay =
  Xapi_periodic_scheduler.add_to_queue "RRD backup"
    Xapi_periodic_scheduler.OneShot delay (fun _ ->
      let remote_address =
        try Some (Pool_role.get_master_address ()) with _ -> None
      in
      log_and_ignore_exn (Rrdd.backup_rrds remote_address) ;
      log_and_ignore_exn (fun () ->
          List.iter
            (fun sr -> Xapi_sr.maybe_copy_sr_rrds ~__context ~sr)
            (Helpers.get_all_plugged_srs ~__context)))

let get_servertime ~__context ~host = Date.of_float (Unix.gettimeofday ())

let get_server_localtime ~__context ~host = Date.localtime ()

let enable_binary_storage ~__context ~host =
  Unixext.mkdir_safe Xapi_globs.xapi_blob_location 0o700 ;
  Db.Host.remove_from_other_config ~__context ~self:host
    ~key:Xapi_globs.host_no_local_storage

let disable_binary_storage ~__context ~host =
  ignore
    (Helpers.get_process_output
       (Printf.sprintf "/bin/rm -rf %s" Xapi_globs.xapi_blob_location)) ;
  Db.Host.remove_from_other_config ~__context ~self:host
    ~key:Xapi_globs.host_no_local_storage ;
  Db.Host.add_to_other_config ~__context ~self:host
    ~key:Xapi_globs.host_no_local_storage ~value:"true"

(* Dummy implementation for a deprecated API method. *)
let get_uncooperative_resident_VMs ~__context ~self = []

(* Dummy implementation for a deprecated API method. *)
let get_uncooperative_domains ~__context ~self = []

let install_ca_certificate ~__context ~host ~name ~cert =
  Certificates.(host_install CA_Certificate name cert)

let uninstall_ca_certificate ~__context ~host ~name =
  Certificates.(host_uninstall CA_Certificate name)

(* legacy names *)
let certificate_uninstall = uninstall_ca_certificate

let certificate_install = install_ca_certificate

let certificate_list ~__context ~host = Certificates.(local_list CA_Certificate)

let crl_install ~__context ~host ~name ~crl =
  Certificates.(host_install CRL name crl)

let crl_uninstall ~__context ~host ~name =
  Certificates.(host_uninstall CRL name)

let crl_list ~__context ~host = Certificates.(local_list CRL)

let certificate_sync ~__context ~host = Certificates.local_sync ()

let get_server_certificate ~__context ~host =
  Certificates.get_server_certificate ()

let install_server_certificate ~__context ~host ~certificate ~private_key
    ~certificate_chain =
  if Db.Pool.get_ha_enabled ~__context ~self:(Helpers.get_pool ~__context) then
    raise Api_errors.(Server_error (ha_is_enabled, [])) ;
  let expr =
    Db_filter_types.(Eq (Field "host", Literal (Ref.string_of host)))
  in
  let current_server_certs = Db.Certificate.get_refs_where ~__context ~expr in
  let pem_chain =
    match certificate_chain with "" -> None | pem_chain -> Some pem_chain
  in
  let certificate =
    Certificates.install_server_certificate ~pem_leaf:certificate
      ~pkcs8_private_key:private_key ~pem_chain
  in
  let date_of_ptime time = Date.of_float (Ptime.to_float_s time) in
  let dates_of_ptimes (a, b) = (date_of_ptime a, date_of_ptime b) in
  let not_before, not_after =
    dates_of_ptimes (X509.Certificate.validity certificate)
  in
  let fingerprint =
    X509.Certificate.fingerprint Mirage_crypto.Hash.(`SHA256) certificate
    |> Certificates.pp_hash
  in
  let uuid = Uuid.(to_string (make_uuid ())) in
  let ref = Ref.make () in
  List.iter
    (fun self -> Db.Certificate.destroy ~__context ~self)
    current_server_certs ;
  Db.Certificate.create ~__context ~ref ~uuid ~host ~not_before ~not_after
    ~fingerprint ;
  let task = Context.get_task_id __context in
  (* mark task as done *)
  Db.Task.set_progress ~__context ~self:task ~value:1.0 ;
  (* sever all connections done with stunnel *)
  Xapi_mgmt_iface.reconfigure_stunnel ~__context

let reset_server_certificate ~__context ~host =
  let self = Helpers.get_localhost ~__context in
  let xapi_ssl_pem = !Xapi_globs.server_cert_path in
  let name, ip =
    let dbg = Context.string_of_task __context in
    match Networking_info.get_management_ip_addr ~dbg with
    | None ->
        let msg = Printf.sprintf "%s: failed to get management IP" __LOC__ in
        D.error "%s" msg ;
        raise Api_errors.(Server_error (internal_error, [msg]))
    | Some ip ->
        ip
  in
  let dns_names = Networking_info.dns_names () in
  let ips = [ip] in
  Gencertlib.Selfcert.host ~name ~dns_names ~ips xapi_ssl_pem ;
  (* Reset stunnel to try to restablish TLS connections *)
  Xapi_mgmt_iface.reconfigure_stunnel ~__context ;
  (* Delete records of the server certificate in this host *)
  let expr =
    Db_filter_types.(Eq (Field "host", Literal (Ref.string_of self)))
  in
  Db.Certificate.get_refs_where ~__context ~expr
  |> List.iter (fun self -> Db.Certificate.destroy ~__context ~self)

let emergency_reset_server_certificate ~__context =
  let host = Helpers.get_localhost ~__context in
  reset_server_certificate ~__context ~host

(* CA-24856: detect non-homogeneous external-authentication config in pool *)
let detect_nonhomogeneous_external_auth_in_host ~__context ~host =
  Helpers.call_api_functions ~__context (fun rpc session_id ->
      let pool = List.hd (Client.Client.Pool.get_all rpc session_id) in
      let master = Client.Client.Pool.get_master rpc session_id pool in
      let master_rec = Client.Client.Host.get_record rpc session_id master in
      let host_rec = Client.Client.Host.get_record rpc session_id host in
      (* if this host being verified is the master, then we need to verify homogeneity for all slaves in the pool *)
      if host_rec.API.host_uuid = master_rec.API.host_uuid then
        Client.Client.Pool.detect_nonhomogeneous_external_auth rpc session_id
          pool
      else
        (* this host is a slave, let's check if it is homogeneous to the master *)
        let master_external_auth_type =
          master_rec.API.host_external_auth_type
        in
        let master_external_auth_service_name =
          master_rec.API.host_external_auth_service_name
        in
        let host_external_auth_type = host_rec.API.host_external_auth_type in
        let host_external_auth_service_name =
          host_rec.API.host_external_auth_service_name
        in
        if
          host_external_auth_type <> master_external_auth_type
          || host_external_auth_service_name
             <> master_external_auth_service_name
        then (
          (* ... this slave has non-homogeneous external-authentication data *)
          debug
            "Detected non-homogeneous external authentication in host %s: \
             host_auth_type=%s, host_service_name=%s, master_auth_type=%s, \
             master_service_name=%s"
            (Ref.string_of host) host_external_auth_type
            host_external_auth_service_name master_external_auth_type
            master_external_auth_service_name ;
          (* raise alert about this non-homogeneous slave in the pool *)
          let host_uuid = host_rec.API.host_uuid in
          let name, priority =
            Api_messages.auth_external_pool_non_homogeneous
          in
          ignore
            (Client.Client.Message.create ~rpc ~session_id ~name ~priority
               ~cls:`Host ~obj_uuid:host_uuid
               ~body:
                 ("host_external_auth_type="
                 ^ host_external_auth_type
                 ^ ", host_external_auth_service_name="
                 ^ host_external_auth_service_name
                 ^ ", master_external_auth_type="
                 ^ master_external_auth_type
                 ^ ", master_external_auth_service_name="
                 ^ master_external_auth_service_name
                 ))
        ))

(* CP-717: Enables external auth/directory service on a single host within the pool with specified config, *)
(* type and service_name. Fails if an auth/directory service is already enabled for this host (must disable first).*)
(*
 * Each Host object will contain a string field, external_auth_type which will specify the type of the external auth/directory service.
   o In the case of AD, this will contain the string "AD". (If we subsequently allow other types of external auth/directory service to be configured, e.g. LDAP, then new type strings will be defined accordingly)
   o When no external authentication service is configured, this will contain the empty string
 * Each Host object will contain a (string*string) Map field, external_auth_configuration. This field is provided so that a particular xapi authentiation module has the option of persistently storing any configuration parameters (represented as key/value pairs) within the agent database.
 * Each Host object will contain a string field, external_auth_service_name, which contains sufficient information to uniquely identify and address the external authentication/directory service. (e.g. in the case of AD this would be a domain name)
 *)
open Auth_signature
open Extauth

let enable_external_auth ~__context ~host ~config ~service_name ~auth_type =
  (* CP-825: Serialize execution of host-enable-extauth and host-disable-extauth *)
  (* we need to protect against concurrent access to the host.external_auth_type variable *)
  Mutex.execute serialize_host_enable_disable_extauth (fun () ->
      let host_name_label = Db.Host.get_name_label ~__context ~self:host in
      let current_auth_type =
        Db.Host.get_external_auth_type ~__context ~self:host
      in
      let current_service_name =
        Db.Host.get_external_auth_service_name ~__context ~self:host
      in
      debug "current external_auth_type is %s" current_auth_type ;
      if current_auth_type <> "" then (
        (* if auth_type is already defined, then we cannot set up a new one *)
        let msg =
          Printf.sprintf
            "external authentication %s service %s is already enabled"
            current_auth_type current_service_name
        in
        debug
          "Failed to enable external authentication type %s for service name \
           %s in host %s: %s"
          auth_type service_name host_name_label msg ;
        raise
          (Api_errors.Server_error
             ( Api_errors.auth_already_enabled
             , [current_auth_type; current_service_name] ))
      ) else if auth_type = "" then (
        (* we must error out here, because we never enable an _empty_ external auth_type *)
        let msg = "" in
        debug
          "Failed while enabling unknown external authentication type %s for \
           service name %s in host %s"
          msg service_name host_name_label ;
        raise (Api_errors.Server_error (Api_errors.auth_unknown_type, [msg]))
      ) else
        (* if no auth_type is currently defined (it is an empty string), then we can set up a new one *)

        (* we try to use the configuration to set up the new external authentication service *)
        try
          if auth_type = Xapi_globs.auth_type_AD_Likewise then
            Extauth_plugin_ADpbis.Lwsmd.start ~wait_until_success:true ;
          (* we persist as much set up configuration now as we can *)
          Db.Host.set_external_auth_service_name ~__context ~self:host
            ~value:service_name ;

          (* the ext_auth.on_enable dispatcher called below will store the configuration params, and also *)
          (* filter out any one-time credentials such as the administrator password, so we *)
          (* should not call here 'host.set_external_auth_configuration ~config' *)

          (* use the special 'named dispatcher' function to call an extauth plugin function even though we have *)
          (* not yet set up the external_auth_type value that will enable generic access to the extauth plugin. *)
          (Ext_auth.nd auth_type).on_enable config ;

          (* from this point on, we have successfully enabled the external authentication services. *)

          (* Up to this point, we cannot call external auth functions via extauth's generic dispatcher d(). *)
          Db.Host.set_external_auth_type ~__context ~self:host ~value:auth_type ;

          (* From this point on, anyone can call external auth functions via extauth.ml's generic dispatcher d(), which depends on the value of external_auth_type. *)
          (* This enables all functions to the external authentication and directory service that xapi makes available to the user, *)
          (* such as external login, subject id/info queries, group membership etc *)

          (* CP-709: call extauth hook-script after extauth.enable *)
          (* we must not fork, intead block until the script has returned *)
          (* so that at most one enable-external-auth event script is running at any one time in the same host *)
          (* we use its local variation without mutex, otherwise we will deadlock *)
          let call_plugin_fn () =
            call_extauth_plugin_nomutex ~__context ~host
              ~fn:Extauth.event_name_after_extauth_enable
              ~args:(Extauth.get_event_params ~__context host)
          in
          ignore
            (Extauth.call_extauth_hook_script_in_host_wrapper ~__context host
               Extauth.event_name_after_extauth_enable ~call_plugin_fn) ;
          debug
            "external authentication service type %s for service name %s \
             enabled successfully in host %s"
            auth_type service_name host_name_label ;
          Xapi_globs.event_hook_auth_on_xapi_initialize_succeeded := true ;
          (* CA-24856: detect non-homogeneous external-authentication config in this host *)
          detect_nonhomogeneous_external_auth_in_host ~__context ~host
        with
        | Extauth.Unknown_extauth_type msg ->
            (* unknown plugin *)
            (* we rollback to the original xapi configuration *)
            Db.Host.set_external_auth_type ~__context ~self:host
              ~value:current_auth_type ;
            Db.Host.set_external_auth_service_name ~__context ~self:host
              ~value:current_service_name ;
            debug
              "Failed while enabling unknown external authentication type %s \
               for service name %s in host %s"
              msg service_name host_name_label ;
            raise
              (Api_errors.Server_error (Api_errors.auth_unknown_type, [msg]))
        | Auth_signature.Auth_service_error (errtag, msg) ->
            (* plugin returned some error *)
            (* we rollback to the original xapi configuration *)
            Db.Host.set_external_auth_type ~__context ~self:host
              ~value:current_auth_type ;
            Db.Host.set_external_auth_service_name ~__context ~self:host
              ~value:current_service_name ;
            debug
              "Failed while enabling external authentication type %s for \
               service name %s in host %s"
              msg service_name host_name_label ;
            raise
              (Api_errors.Server_error
                 ( Api_errors.auth_enable_failed
                   ^ Auth_signature.suffix_of_tag errtag
                 , [msg] ))
        | e ->
            (* unknown failure, just-enabled plugin might be in an inconsistent state *)
            (* we rollback to the original xapi configuration *)
            Db.Host.set_external_auth_type ~__context ~self:host
              ~value:current_auth_type ;
            Db.Host.set_external_auth_service_name ~__context ~self:host
              ~value:current_service_name ;
            debug
              "Failed while enabling external authentication type %s for \
               service name %s in host %s"
              auth_type service_name host_name_label ;
            raise
              (Api_errors.Server_error
                 (Api_errors.auth_enable_failed, [ExnHelper.string_of_exn e])))

(* CP-718: Disables external auth/directory service for host *)
let disable_external_auth_common ?(during_pool_eject = false) ~__context ~host
    ~config =
  (* CP-825: Serialize execution of host-enable-extauth and host-disable-extauth *)
  (* we need to protect against concurrent access to the host.external_auth_type variable *)
  Mutex.execute serialize_host_enable_disable_extauth (fun () ->
      let host_name_label = Db.Host.get_name_label ~__context ~self:host in
      let auth_type = Db.Host.get_external_auth_type ~__context ~self:host in
      if auth_type = "" then
        (* nothing to do, external authentication is already disabled *)
        let msg = "external authentication service is already disabled" in
        debug "Failed to disable external authentication in host %s: %s"
          host_name_label msg
      (* we do not raise an exception here. for our purposes, there's nothing wrong*)
      (* disabling an already disabled authentication plugin *)
      else
        (* this is the case when auth_type <> "" *)
        (* CP-709: call extauth hook-script before extauth.disable *)
        (* we must not fork, instead block until the script has returned, so that the script is able *)
        (* to obtain auth_type and other information from the metadata and there is at most one *)
        (* disable-external-auth event script running at any one time in the same host *)
        (* we use its local variation without mutex, otherwise we will deadlock *)
        let call_plugin_fn () =
          call_extauth_plugin_nomutex ~__context ~host
            ~fn:Extauth.event_name_before_extauth_disable
            ~args:(Extauth.get_event_params ~__context host)
        in
        ignore
          (Extauth.call_extauth_hook_script_in_host_wrapper ~__context host
             Extauth.event_name_before_extauth_disable ~call_plugin_fn) ;
        (* 1. first, we try to call the external auth plugin to disable the external authentication service *)
        let plugin_disable_failure =
          try
            (Ext_auth.d ()).on_disable config ;
            None (* OK, on_disable succeeded *)
          with
          | Auth_signature.Auth_service_error (errtag, msg) ->
              debug
                "Failed while calling on_disable event of external \
                 authentication plugin in host %s: %s"
                host_name_label msg ;
              Some
                (Api_errors.Server_error
                   ( Api_errors.auth_disable_failed
                     ^ Auth_signature.suffix_of_tag errtag
                   , [msg] ))
          | e ->
              (*absorb any exception*)
              debug
                "Failed while calling on_disable event of external \
                 authentication plugin in host %s: %s"
                host_name_label
                (ExnHelper.string_of_exn e) ;
              Some
                (Api_errors.Server_error
                   (Api_errors.auth_disable_failed, [ExnHelper.string_of_exn e]))
        in
        (* 2. then, if no exception was raised, we always remove our persistent extauth configuration *)
        Db.Host.set_external_auth_type ~__context ~self:host ~value:"" ;
        Db.Host.set_external_auth_service_name ~__context ~self:host ~value:"" ;
        debug "external authentication service disabled successfully in host %s"
          host_name_label ;
        (* 2.1 if we are still trying to initialize the external auth service in the xapi.on_xapi_initialize thread, we should stop now *)
        Xapi_globs.event_hook_auth_on_xapi_initialize_succeeded := true ;

        (* succeeds because there's no need to initialize anymore *)

        (* 3. CP-703: we always revalidate all sessions after the external authentication has been disabled *)
        (* so that all sessions that were externally authenticated will be destroyed *)
        debug
          "calling revalidate_all_sessions after disabling external auth for \
           host %s"
          host_name_label ;
        Xapi_session.revalidate_all_sessions ~__context ;
        if not during_pool_eject then
          (* CA-28168 *)
          (* CA-24856: detect non-homogeneous external-authentication config in this host *)
          detect_nonhomogeneous_external_auth_in_host ~__context ~host ;
        (* stop lwsmd if necessary *)
        if auth_type = Xapi_globs.auth_type_AD_Likewise then
          Extauth_plugin_ADpbis.Lwsmd.stop ~wait_until_success:false ;
        match plugin_disable_failure with
        | None ->
            ()
        | Some e ->
            if not during_pool_eject then
              raise e (* bubble up plugin's on_disable exception *)
            else
              ()
      (* we do not want to stop pool_eject *))

let disable_external_auth ~__context ~host ~config =
  disable_external_auth_common ~during_pool_eject:false ~__context ~host ~config

let attach_static_vdis ~__context ~host ~vdi_reason_map =
  (* We throw an exception immediately if any of the VDIs in vdi_reason_map is
     a changed block tracking metadata VDI. *)
  List.iter
    (function
      | vdi, _ ->
          if Db.VDI.get_type ~__context ~self:vdi = `cbt_metadata then (
            error
              "host.attach_static_vdis: one of the given VDIs has type \
               cbt_metadata (at %s)"
              __LOC__ ;
            raise
              (Api_errors.Server_error
                 ( Api_errors.vdi_incompatible_type
                 , [
                     Ref.string_of vdi
                   ; Record_util.vdi_type_to_string `cbt_metadata
                   ] ))
          ))
    vdi_reason_map ;
  let attach (vdi, reason) =
    let static_vdis = Static_vdis_list.list () in
    let check v =
      v.Static_vdis_list.uuid = Db.VDI.get_uuid ~__context ~self:vdi
      && v.Static_vdis_list.currently_attached
    in
    if not (List.exists check static_vdis) then
      Pervasiveext.ignore_string
        (Static_vdis.permanent_vdi_attach ~__context ~vdi ~reason)
  in
  List.iter attach vdi_reason_map

let detach_static_vdis ~__context ~host ~vdis =
  let detach vdi =
    let static_vdis = Static_vdis_list.list () in
    let check v =
      v.Static_vdis_list.uuid = Db.VDI.get_uuid ~__context ~self:vdi
    in
    if List.exists check static_vdis then
      Static_vdis.permanent_vdi_detach ~__context ~vdi
  in
  List.iter detach vdis

let update_pool_secret ~__context ~host ~pool_secret =
  SecretString.write_to_file !Xapi_globs.pool_secret_path pool_secret

let set_localdb_key ~__context ~host ~key ~value =
  Localdb.put key value ;
  debug "Local-db key '%s' has been set to '%s'" key value

(* Licensing *)

let copy_license_to_db ~__context ~host ~features ~additional =
  let restrict_kvpairs = Features.to_assoc_list features in
  let license_params = additional @ restrict_kvpairs in
  Helpers.call_api_functions ~__context (fun rpc session_id ->
      (* This will trigger a pool sku/restrictions recomputation *)
      Client.Client.Host.set_license_params rpc session_id
        !Xapi_globs.localhost_ref license_params)

let set_license_params ~__context ~self ~value =
  Db.Host.set_license_params ~__context ~self ~value ;
  Pool_features.update_pool_features ~__context

let apply_edition_internal ~__context ~host ~edition ~additional =
  (* Get localhost's current license state. *)
  let license_server = Db.Host.get_license_server ~__context ~self:host in
  let current_edition = Db.Host.get_edition ~__context ~self:host in
  let current_license_params =
    Db.Host.get_license_params ~__context ~self:host
  in
  (* Make sure the socket count in license_params is correct.
     	 * At first boot, the key won't exist, and it may be wrong if we've restored
     	 * a database dump from a different host. *)
  let cpu_info = Db.Host.get_cpu_info ~__context ~self:host in
  let socket_count = List.assoc "socket_count" cpu_info in
  let current_license_params =
    Xapi_stdext_std.Listext.List.replace_assoc "sockets" socket_count
      current_license_params
  in
  (* Construct the RPC params to be sent to v6d *)
  let params =
    (("current_edition", current_edition) :: license_server)
    @ current_license_params
    @ additional
  in
  let new_ed =
    let dbg = Context.string_of_task __context in
    try V6_client.apply_edition dbg edition params with
    | V6_interface.(V6_error (Invalid_edition e)) ->
        raise Api_errors.(Server_error (invalid_edition, [e]))
    | V6_interface.(V6_error License_processing_error) ->
        raise Api_errors.(Server_error (license_processing_error, []))
    | V6_interface.(V6_error Missing_connection_details) ->
        raise Api_errors.(Server_error (missing_connection_details, []))
    | V6_interface.(V6_error (License_checkout_error s)) ->
        raise Api_errors.(Server_error (license_checkout_error, [s]))
    | V6_interface.(V6_error (Internal_error e)) ->
        raise Api_errors.(Server_error (internal_error, [e]))
  in
  let create_feature fname fenabled =
    Db.Feature.create ~__context
      ~uuid:(Uuid.to_string (Uuid.make_uuid ()))
      ~ref:(Ref.make ()) ~name_label:fname ~name_description:""
      ~enabled:fenabled ~experimental:true ~version:"1.0" ~host
  in
  let update_feature rf fenabled =
    Db.Feature.set_enabled ~__context ~self:rf ~value:fenabled
  in
  let destroy_feature rf = Db.Feature.destroy ~__context ~self:rf in
  let rec remove_obsolete_features_from_db l =
    match l with
    | [] ->
        []
    | (rf, r) :: tl ->
        if List.mem_assoc r.API.feature_name_label new_ed.experimental_features
        then
          (rf, r) :: remove_obsolete_features_from_db tl
        else (
          destroy_feature rf ;
          remove_obsolete_features_from_db tl
        )
  in
  let old_features =
    let expr = Eq (Field "host", Literal (Ref.string_of host)) in
    let all_old = Db.Feature.get_records_where ~__context ~expr in
    remove_obsolete_features_from_db all_old
  in
  let load_feature_to_db (fname, fenabled) =
    old_features |> List.filter (fun (_, r) -> r.API.feature_name_label = fname)
    |> function
    | [] ->
        create_feature fname fenabled
    | [(rf, _)] ->
        update_feature rf fenabled
    | x ->
        List.iter (fun (rf, r) -> destroy_feature rf) x ;
        create_feature fname fenabled
  in
  let open V6_interface in
  List.iter load_feature_to_db new_ed.experimental_features ;
  Db.Host.set_edition ~__context ~self:host ~value:new_ed.edition_name ;
  let features = Features.of_assoc_list new_ed.xapi_params in
  copy_license_to_db ~__context ~host ~features
    ~additional:new_ed.additional_params

let apply_edition ~__context ~host ~edition ~force =
  (* if HA is enabled do not allow the edition to be changed *)
  let pool = Helpers.get_pool ~__context in
  if Db.Pool.get_ha_enabled ~__context ~self:pool then
    raise (Api_errors.Server_error (Api_errors.ha_is_enabled, []))
  else
    let additional = if force then [("force", "true")] else [] in
    apply_edition_internal ~__context ~host ~edition ~additional

let license_add ~__context ~host ~contents =
  let license =
    try Base64.decode_exn contents
    with _ ->
      error "Base64 decoding of supplied license has failed" ;
      raise Api_errors.(Server_error (license_processing_error, []))
  in
  let tmp = "/tmp/new_license" in
  Pervasiveext.finally
    (fun () ->
      ( try Unixext.write_string_to_file tmp license
        with _ ->
          let s = "Failed to write temporary file." in
          raise Api_errors.(Server_error (internal_error, [s]))
      ) ;
      apply_edition_internal ~__context ~host ~edition:""
        ~additional:[("license_file", tmp)])
    (fun () ->
      (* The license will have been moved to a standard location if it was valid, and
         			 * should be removed otherwise -> always remove the file at the tmp path, if any. *)
      Unixext.unlink_safe tmp)

let license_remove ~__context ~host =
  apply_edition_internal ~__context ~host ~edition:""
    ~additional:[("license_file", "")]

(* Supplemental packs *)

let refresh_pack_info ~__context ~host =
  debug "Refreshing software_version" ;
  Create_misc.create_software_version ~__context ()

(* Network reset *)

let reset_networking ~__context ~host =
  debug "Resetting networking" ;
  (* This is only ever done on the master, so using "Db.*.get_all " is ok. *)
  let local_pifs =
    List.filter
      (fun pif -> Db.PIF.get_host ~__context ~self:pif = host)
      (Db.PIF.get_all ~__context)
  in
  let bond_is_local bond =
    List.fold_left
      (fun a pif -> Db.Bond.get_master ~__context ~self:bond = pif || a)
      false local_pifs
  in
  let vlan_is_local vlan =
    List.fold_left
      (fun a pif -> Db.VLAN.get_untagged_PIF ~__context ~self:vlan = pif || a)
      false local_pifs
  in
  let tunnel_is_local tunnel =
    List.fold_left
      (fun a pif -> Db.Tunnel.get_access_PIF ~__context ~self:tunnel = pif || a)
      false local_pifs
  in
  let bonds = List.filter bond_is_local (Db.Bond.get_all ~__context) in
  List.iter
    (fun bond ->
      debug "destroying bond %s" (Db.Bond.get_uuid ~__context ~self:bond) ;
      Db.Bond.destroy ~__context ~self:bond)
    bonds ;
  let vlans = List.filter vlan_is_local (Db.VLAN.get_all ~__context) in
  List.iter
    (fun vlan ->
      debug "destroying VLAN %s" (Db.VLAN.get_uuid ~__context ~self:vlan) ;
      Db.VLAN.destroy ~__context ~self:vlan)
    vlans ;
  let tunnels = List.filter tunnel_is_local (Db.Tunnel.get_all ~__context) in
  List.iter
    (fun tunnel ->
      debug "destroying tunnel %s" (Db.Tunnel.get_uuid ~__context ~self:tunnel) ;
      Db.Tunnel.destroy ~__context ~self:tunnel)
    tunnels ;
  List.iter
    (fun self ->
      debug "destroying PIF %s" (Db.PIF.get_uuid ~__context ~self) ;
      ( if
        Db.PIF.get_physical ~__context ~self = true
        || Db.PIF.get_bond_master_of ~__context ~self <> []
      then
          let metrics = Db.PIF.get_metrics ~__context ~self in
          Db.PIF_metrics.destroy ~__context ~self:metrics
      ) ;
      Db.PIF.destroy ~__context ~self)
    local_pifs ;
  let netw_sriov_is_local self =
    List.mem (Db.Network_sriov.get_physical_PIF ~__context ~self) local_pifs
  in
  let netw_sriovs =
    List.filter netw_sriov_is_local (Db.Network_sriov.get_all ~__context)
  in
  List.iter
    (fun self ->
      let uuid = Db.Network_sriov.get_uuid ~__context ~self in
      debug "destroying network_sriov %s" uuid ;
      Db.Network_sriov.destroy ~__context ~self)
    netw_sriovs

(* Local storage caching *)

let enable_local_storage_caching ~__context ~host ~sr =
  assert_bacon_mode ~__context ~host ;
  let ty = Db.SR.get_type ~__context ~self:sr in
  let pbds = Db.SR.get_PBDs ~__context ~self:sr in
  let shared = Db.SR.get_shared ~__context ~self:sr in
  let has_required_capability =
    let caps = Sm.features_of_driver ty in
    List.mem_assoc Smint.Sr_supports_local_caching caps
  in
  debug "shared: %b. List.length pbds: %d. has_required_capability: %b" shared
    (List.length pbds) has_required_capability ;
  if shared = false && List.length pbds = 1 && has_required_capability then (
    let pbd_host = Db.PBD.get_host ~__context ~self:(List.hd pbds) in
    if pbd_host <> host then
      raise
        (Api_errors.Server_error
           ( Api_errors.host_cannot_see_SR
           , [Ref.string_of host; Ref.string_of sr] )) ;
    let old_sr = Db.Host.get_local_cache_sr ~__context ~self:host in
    if old_sr <> Ref.null then
      Db.SR.set_local_cache_enabled ~__context ~self:old_sr ~value:false ;
    Db.Host.set_local_cache_sr ~__context ~self:host ~value:sr ;
    Db.SR.set_local_cache_enabled ~__context ~self:sr ~value:true ;
    log_and_ignore_exn (fun () ->
        Rrdd.set_cache_sr (Db.SR.get_uuid ~__context ~self:sr))
  ) else
    raise (Api_errors.Server_error (Api_errors.sr_operation_not_supported, []))

let disable_local_storage_caching ~__context ~host =
  assert_bacon_mode ~__context ~host ;
  let sr = Db.Host.get_local_cache_sr ~__context ~self:host in
  Db.Host.set_local_cache_sr ~__context ~self:host ~value:Ref.null ;
  log_and_ignore_exn Rrdd.unset_cache_sr ;
  try Db.SR.set_local_cache_enabled ~__context ~self:sr ~value:false
  with _ -> ()

(* Here's how we do VLAN resyncing:
   We take a VLAN master and record (i) the Network it is on; (ii) its VLAN tag;
   (iii) the Network of the PIF that underlies the VLAN (e.g. eth0 underlies eth0.25).
   We then look to see whether we already have a VLAN record that is (i) on the same Network;
   (ii) has the same tag; and (iii) also has a PIF underlying it on the same Network.
   If we do not already have a VLAN that falls into this category then we make one,
   as long as we already have a suitable PIF to base the VLAN off -- if we don't have such a
   PIF (e.g. if the master has eth0.25 and we don't have eth0) then we do nothing.
*)
let sync_vlans ~__context ~host =
  let master = !Xapi_globs.localhost_ref in
  let master_vlan_pifs =
    Db.PIF.get_records_where ~__context
      ~expr:
        (And
           ( Eq (Field "host", Literal (Ref.string_of master))
           , Not (Eq (Field "VLAN_master_of", Literal (Ref.string_of Ref.null)))
           ))
  in
  let slave_vlan_pifs =
    Db.PIF.get_records_where ~__context
      ~expr:
        (And
           ( Eq (Field "host", Literal (Ref.string_of host))
           , Not (Eq (Field "VLAN_master_of", Literal (Ref.string_of Ref.null)))
           ))
  in
  let get_network_of_pif_underneath_vlan vlan_pif_rec =
    match Xapi_pif_helpers.get_pif_topo ~__context ~pif_rec:vlan_pif_rec with
    | VLAN_untagged vlan :: _ ->
        let pif_underneath_vlan =
          Db.VLAN.get_tagged_PIF ~__context ~self:vlan
        in
        Db.PIF.get_network ~__context ~self:pif_underneath_vlan
    | _ ->
        raise
          Api_errors.(
            Server_error
              ( internal_error
              , [
                  Printf.sprintf "Cannot find vlan from a vlan master PIF:%s"
                    vlan_pif_rec.API.pIF_uuid
                ] ))
  in
  let maybe_create_vlan (master_pif_ref, master_pif_rec) =
    (* Check to see if the slave has any existing pif(s) that for the specified device, network, vlan... *)
    (* On the master, we find the pif, p, that underlies the VLAN
     * (e.g. "eth0" underlies "eth0.25") and then find the network that p's on: *)
    let network_of_pif_underneath_vlan_on_master =
      get_network_of_pif_underneath_vlan master_pif_rec
    in
    let existing_pif =
      List.filter
        (fun (slave_pif_ref, slave_pif_record) ->
          (* Is slave VLAN PIF that we're considering (slave_pif_ref) the one that corresponds
             			 * to the master_pif we're considering (master_pif_ref)? *)
          true
          && slave_pif_record.API.pIF_network = master_pif_rec.API.pIF_network
          && slave_pif_record.API.pIF_VLAN = master_pif_rec.API.pIF_VLAN
          && get_network_of_pif_underneath_vlan slave_pif_record
             = network_of_pif_underneath_vlan_on_master)
        slave_vlan_pifs
    in
    (* if I don't have any such pif(s) then make one: *)
    if existing_pif = [] then
      let pifs =
        Db.PIF.get_records_where ~__context
          ~expr:
            (And
               ( Eq (Field "host", Literal (Ref.string_of host))
               , Eq
                   ( Field "network"
                   , Literal
                       (Ref.string_of network_of_pif_underneath_vlan_on_master)
                   ) ))
      in
      match pifs with
      | [] ->
          (* We have no PIF on which to make the VLAN; do nothing *)
          ()
      | [(pif_ref, pif_rec)] ->
          (* This is the PIF on which we want to base our VLAN record; let's make it *)
          debug "Creating VLAN %Ld on slave" master_pif_rec.API.pIF_VLAN ;
          ignore
            (Xapi_vlan.create_internal ~__context ~host ~tagged_PIF:pif_ref
               ~tag:master_pif_rec.API.pIF_VLAN
               ~network:master_pif_rec.API.pIF_network
               ~device:pif_rec.API.pIF_device)
      | _ ->
          (* This should never happen since we should never have more than one of _our_ pifs
             					 * on the same network *)
          ()
  in
  (* For each of the master's PIFs, create a corresponding one on the slave if necessary *)
  List.iter maybe_create_vlan master_vlan_pifs

let sync_tunnels ~__context ~host =
  let master = !Xapi_globs.localhost_ref in
  let master_tunnel_pifs =
    Db.PIF.get_records_where ~__context
      ~expr:
        (And
           ( Eq (Field "host", Literal (Ref.string_of master))
           , Not (Eq (Field "tunnel_access_PIF_of", Literal "()")) ))
  in
  let slave_tunnel_pifs =
    Db.PIF.get_records_where ~__context
      ~expr:
        (And
           ( Eq (Field "host", Literal (Ref.string_of host))
           , Not (Eq (Field "tunnel_access_PIF_of", Literal "()")) ))
  in
  let get_network_of_transport_pif access_pif_rec =
    match Xapi_pif_helpers.get_pif_topo ~__context ~pif_rec:access_pif_rec with
    | Tunnel_access tunnel :: _ ->
        let transport_pif =
          Db.Tunnel.get_transport_PIF ~__context ~self:tunnel
        in
        let protocol = Db.Tunnel.get_protocol ~__context ~self:tunnel in
        (Db.PIF.get_network ~__context ~self:transport_pif, protocol)
    | _ ->
        raise
          Api_errors.(
            Server_error
              ( internal_error
              , [
                  Printf.sprintf "PIF %s has no tunnel_access_PIF_of"
                    access_pif_rec.API.pIF_uuid
                ] ))
  in
  let maybe_create_tunnel_for_me (master_pif_ref, master_pif_rec) =
    (* check to see if I have any existing pif(s) that for the specified device, network, vlan... *)
    let existing_pif =
      List.filter
        (fun (_, slave_pif_record) ->
          (* Is the slave's tunnel access PIF that we're considering (slave_pif_ref)
           * the one that corresponds to the master's tunnel access PIF we're considering (master_pif_ref)? *)
          slave_pif_record.API.pIF_network = master_pif_rec.API.pIF_network)
        slave_tunnel_pifs
    in
    (* If the slave doesn't have any such PIF then make one: *)
    if existing_pif = [] then
      (* On the master, we find the network the tunnel transport PIF is on and its protocol *)
      let network_of_transport_pif_on_master, protocol =
        get_network_of_transport_pif master_pif_rec
      in
      let pifs =
        Db.PIF.get_records_where ~__context
          ~expr:
            (And
               ( Eq (Field "host", Literal (Ref.string_of host))
               , Eq
                   ( Field "network"
                   , Literal (Ref.string_of network_of_transport_pif_on_master)
                   ) ))
      in
      match pifs with
      | [] ->
          (* we have no PIF on which to make the tunnel; do nothing *)
          ()
      | [(pif_ref, _)] ->
          (* this is the PIF on which we want as transport PIF; let's make it *)
          ignore
            (Xapi_tunnel.create_internal ~__context ~transport_PIF:pif_ref
               ~network:master_pif_rec.API.pIF_network ~host ~protocol)
      | _ ->
          (* This should never happen cos we should never have more than one of _our_ pifs
             					 * on the same nework *)
          ()
  in
  (* for each of the master's pifs, create a corresponding one on this host if necessary *)
  List.iter maybe_create_tunnel_for_me master_tunnel_pifs

let sync_pif_currently_attached ~__context ~host ~bridges =
  (* Produce internal lookup tables *)
  let networks = Db.Network.get_all_records ~__context in
  let pifs =
    Db.PIF.get_records_where ~__context
      ~expr:(Eq (Field "host", Literal (Ref.string_of host)))
    |> List.filter (fun (_, pif_rec) ->
           match Xapi_pif_helpers.get_pif_topo ~__context ~pif_rec with
           | VLAN_untagged _ :: Network_sriov_logical _ :: _
           | Network_sriov_logical _ :: _ ->
               false
           | _ ->
               true)
  in
  let network_to_bridge =
    List.map (fun (net, net_r) -> (net, net_r.API.network_bridge)) networks
  in
  (* PIF -> bridge option: None means "dangling PIF" *)
  let pif_to_bridge =
    (* Create a list pairing each PIF with the bridge for the network
       		   that it is on *)
    List.map
      (fun (pif, pif_r) ->
        let net = pif_r.API.pIF_network in
        let bridge =
          if List.mem_assoc net network_to_bridge then
            Some (List.assoc net network_to_bridge)
          else
            None
        in
        (pif, bridge))
      pifs
  in
  (* Perform the database resynchronisation *)
  List.iter
    (fun (pif, pif_r) ->
      let bridge = List.assoc pif pif_to_bridge in
      let currently_attached =
        Option.fold ~none:false ~some:(fun x -> List.mem x bridges) bridge
      in
      if pif_r.API.pIF_currently_attached <> currently_attached then (
        Db.PIF.set_currently_attached ~__context ~self:pif
          ~value:currently_attached ;
        debug "PIF %s currently_attached <- %b" (Ref.string_of pif)
          currently_attached
      ))
    pifs

let migrate_receive ~__context ~host ~network ~options =
  Xapi_vm_migrate.assert_licensed_storage_motion ~__context ;
  let session_id = Context.get_session_id __context in
  let session_rec = Db.Session.get_record ~__context ~self:session_id in
  let new_session_id =
    Xapi_session.login_no_password ~__context ~uname:None ~host
      ~pool:session_rec.API.session_pool
      ~is_local_superuser:session_rec.API.session_is_local_superuser
      ~subject:session_rec.API.session_subject
      ~auth_user_sid:session_rec.API.session_auth_user_sid
      ~auth_user_name:session_rec.API.session_auth_user_name
      ~rbac_permissions:session_rec.API.session_rbac_permissions
  in
  let new_session_id = Ref.string_of new_session_id in
  let pifs = Db.Network.get_PIFs ~__context ~self:network in
  let pif =
    try List.find (fun x -> host = Db.PIF.get_host ~__context ~self:x) pifs
    with Not_found ->
      raise
        (Api_errors.Server_error
           ( Api_errors.host_cannot_attach_network
           , [Ref.string_of host; Ref.string_of network] ))
  in
  let primary_address_type =
    Db.PIF.get_primary_address_type ~__context ~self:pif
  in
  let ip, configuration_mode =
    match primary_address_type with
    | `IPv4 ->
        ( Db.PIF.get_IP ~__context ~self:pif
        , Db.PIF.get_ip_configuration_mode ~__context ~self:pif )
    | `IPv6 -> (
        let configuration_mode =
          Db.PIF.get_ipv6_configuration_mode ~__context ~self:pif
        in
        match Db.PIF.get_IPv6 ~__context ~self:pif with
        | [] ->
            ("", configuration_mode)
        | ip :: _ ->
            (* The CIDR is also stored in the IPv6 field of a PIF. *)
            let ipv6 =
              match String.split_on_char '/' ip with hd :: _ -> hd | _ -> ""
            in
            (ipv6, configuration_mode)
      )
  in
  ( if ip = "" then
      match configuration_mode with
      | `None ->
          raise
            (Api_errors.Server_error
               (Api_errors.pif_has_no_network_configuration, [Ref.string_of pif]))
      | _ ->
          raise
            (Api_errors.Server_error
               (Api_errors.interface_has_no_ip, [Ref.string_of pif]))
  ) ;
  let sm_url =
    Printf.sprintf "http://%s/services/SM?session_id=%s"
      (Http.Url.maybe_wrap_IPv6_literal ip)
      new_session_id
  in
  let xenops_url =
    Printf.sprintf "http://%s/services/xenops?session_id=%s"
      (Http.Url.maybe_wrap_IPv6_literal ip)
      new_session_id
  in
  let master_address =
    try Pool_role.get_master_address ()
    with Pool_role.This_host_is_a_master ->
      Option.get (Helpers.get_management_ip_addr ~__context)
  in
  let master_url =
    Printf.sprintf "http://%s/"
      (Http.Url.maybe_wrap_IPv6_literal master_address)
  in
  [
    (Xapi_vm_migrate._sm, sm_url)
  ; (Xapi_vm_migrate._host, Ref.string_of host)
  ; (Xapi_vm_migrate._xenops, xenops_url)
  ; (Xapi_vm_migrate._session_id, new_session_id)
  ; (Xapi_vm_migrate._master, master_url)
  ]

let update_display ~__context ~host ~action =
  let open Xapi_host_display in
  let db_current = Db.Host.get_display ~__context ~self:host in
  let db_new, actual_action =
    match (db_current, action) with
    | `enabled, `enable ->
        (`enabled, None)
    | `disable_on_reboot, `enable ->
        (`enabled, Some `enable)
    | `disabled, `enable ->
        (`enable_on_reboot, Some `enable)
    | `enable_on_reboot, `enable ->
        (`enable_on_reboot, None)
    | `enabled, `disable ->
        (`disable_on_reboot, Some `disable)
    | `disable_on_reboot, `disable ->
        (`disable_on_reboot, None)
    | `disabled, `disable ->
        (`disabled, None)
    | `enable_on_reboot, `disable ->
        (`disabled, Some `disable)
  in
  ( match actual_action with
  | None ->
      ()
  | Some `disable ->
      disable ()
  | Some `enable ->
      enable ()
  ) ;
  if db_new <> db_current then
    Db.Host.set_display ~__context ~self:host ~value:db_new ;
  db_new

let enable_display ~__context ~host =
  update_display ~__context ~host ~action:`enable

let disable_display ~__context ~host =
  if not (Pool_features.is_enabled ~__context Features.Integrated_GPU) then
    raise Api_errors.(Server_error (feature_restricted, [])) ;
  update_display ~__context ~host ~action:`disable

let sync_display ~__context ~host =
  if !Xapi_globs.on_system_boot then (
    let status =
      match Xapi_host_display.status () with
      | `enabled | `unknown ->
          `enabled
      | `disabled ->
          `disabled
    in
    if status = `disabled then
      Xapi_pci.disable_system_display_device () ;
    Db.Host.set_display ~__context ~self:host ~value:status
  )

let apply_guest_agent_config ~__context ~host =
  let pool = Helpers.get_pool ~__context in
  let config = Db.Pool.get_guest_agent_config ~__context ~self:pool in
  Xapi_xenops.apply_guest_agent_config ~__context config

let mxgpu_vf_setup ~__context ~host = Xapi_pgpu.mxgpu_vf_setup __context

let nvidia_vf_setup ~__context ~host ~pf ~enable =
  Xapi_pgpu.nvidia_vf_setup ~__context ~pf ~enable

let allocate_resources_for_vm ~__context ~self ~vm ~live =
  (* Implemented entirely in Message_forwarding *)
  ()

let set_uefi_certificates ~__context ~host ~value =
  Db.Host.set_uefi_certificates ~__context ~self:host ~value ;
  let pool = Helpers.get_pool ~__context in
  if value <> "" then
    Db.Pool.set_uefi_certificates ~__context ~self:pool ~value

let set_iscsi_iqn ~__context ~host ~value =
  if value = "" then
    raise Api_errors.(Server_error (invalid_value, ["value"; value])) ;
  (* Note, the following sequence is carefully written - see the
     other-config watcher thread in xapi_host_helpers.ml *)
  Db.Host.remove_from_other_config ~__context ~self:host ~key:"iscsi_iqn" ;
  (* we need to first set the iscsi_iqn field and then the other-config field:
   * setting the other-config field triggers and update on the iscsi_iqn
   * field if they are different
   *
   * we want to keep the legacy `other_config:iscsi_iqn` and the new `iscsi_iqn`
   * fields in sync:
   * when you update the `iscsi_iqn` field we want to update `other_config`,
   * but when updating `other_config` we want to update `iscsi_iqn` too.
   * we have to be careful not to introduce an infinite loop of updates.
   * *)
  Db.Host.set_iscsi_iqn ~__context ~self:host ~value ;
  Db.Host.add_to_other_config ~__context ~self:host ~key:"iscsi_iqn" ~value ;
  Xapi_host_helpers.Configuration.set_initiator_name value

let set_multipathing ~__context ~host ~value =
  (* Note, the following sequence is carefully written - see the
     other-config watcher thread in xapi_host_helpers.ml *)
  Db.Host.remove_from_other_config ~__context ~self:host ~key:"multipathing" ;
  Db.Host.set_multipathing ~__context ~self:host ~value ;
  Db.Host.add_to_other_config ~__context ~self:host ~key:"multipathing"
    ~value:(string_of_bool value) ;
  Xapi_host_helpers.Configuration.set_multipathing value

let notify_accept_new_pool_secret ~__context ~host ~old_ps ~new_ps =
  Xapi_psr.notify_new ~__context ~old_ps ~new_ps

let notify_send_new_pool_secret ~__context ~host ~old_ps ~new_ps =
  Xapi_psr.notify_send ~__context ~old_ps ~new_ps

let cleanup_pool_secret ~__context ~host ~old_ps ~new_ps =
  Xapi_psr.cleanup ~__context ~old_ps ~new_ps

let set_sched_gran ~__context ~self ~value =
  if Helpers.get_localhost ~__context <> self then
    failwith "Forwarded to the wrong host" ;
  if not !Xapi_globs.allow_host_sched_gran_modification then
    raise
      Api_errors.(
        Server_error (operation_not_allowed, ["Disabled by xapi.conf"])) ;
  let arg =
    Printf.sprintf "sched-gran=%s" (Record_util.host_sched_gran_to_string value)
  in
  let args = ["--set-xen"; arg] in
  try
    let _ = Helpers.call_script !Xapi_globs.xen_cmdline_script args in
    ()
  with e ->
    error "Failed to update sched-gran: %s" (Printexc.to_string e) ;
    raise
      Api_errors.(
        Server_error (internal_error, ["Failed to update sched-gran"]))

let get_sched_gran ~__context ~self =
  if Helpers.get_localhost ~__context <> self then
    failwith "Forwarded to the wrong host" ;
  let args = ["--get-xen"; "sched-gran"] in
  try
    let ret =
      String.trim (Helpers.call_script !Xapi_globs.xen_cmdline_script args)
    in
    match ret with
    | "" ->
        `cpu (* If no entry then default value: cpu *)
    | _ ->
        let value = List.nth (String.split_on_char '=' ret) 1 in
        Record_util.host_sched_gran_of_string value
  with e ->
    error "Failed to get sched-gran: %s" (Printexc.to_string e) ;
    raise
      Api_errors.(Server_error (internal_error, ["Failed to get sched-gran"]))

<<<<<<< HEAD
let get_host_updates_handler (req : Http.Request.t) s _ =
  let uuid = Helpers.get_localhost_uuid () in
  debug "Xapi_host: received request to get available updates on host uuid = '%s'" uuid;
  req.Http.Request.close <- true;
  let query = req.Http.Request.query in
  Xapi_http.with_context "Getting available updates on host" req s (fun __context ->
      let installed = match List.assoc "installed" query with
          | v -> bool_of_string v
          | exception Not_found -> false
      in
      let json_str = Yojson.Basic.pretty_to_string
          (Repository.get_host_updates_in_json ~__context ~installed)
      in
      let size = Int64.of_int (String.length json_str) in
      Http_svr.headers s (Http.http_200_ok_with_content size ~keep_alive:false ()
          @ [Http.Hdr.content_type ^ ": application/json"]);
      Unixext.really_write_string s json_str |> ignore)

let apply_updates ~__context ~self ~hash =
  (* This function runs on master host *)
  let guidances =
    Xapi_pool_helpers.with_pool_operation
      ~__context
      ~self:(Helpers.get_pool ~__context)
      ~doc:"Host.apply_updates"
      ~op:`apply_updates @@ fun () ->
    let pool = Helpers.get_pool ~__context in
    if Db.Pool.get_ha_enabled ~__context ~self:pool then
      raise Api_errors.(Server_error (ha_is_enabled, []));
    let ref = Repository.get_enabled_repository ~__context in
    if hash = "" || hash <> Db.Repository.get_hash ~__context ~self:ref then
      raise Api_errors.(Server_error (updateinfo_hash_mismatch, []));
    Xapi_host_helpers.with_host_operation
      ~__context ~self
      ~doc:"Host.apply_updates"
      ~op:`apply_updates @@ fun () ->
    Repository.apply_updates ~__context ~host:self ~hash
  in
  Repository.apply_immediate_guidances ~__context ~host:self ~guidances
=======
let emergency_disable_tls_verification ~__context =
  (* NB: the tls-verification state on this host will no longer agree with state.db *)
  Helpers.StunnelClient.set_verify_by_default false

let alert_if_tls_verification_was_emergency_disabled ~__context =
  let tls_verification_enabled_locally =
    Helpers.StunnelClient.get_verify_by_default ()
  in
  let tls_verification_enabled_pool_wide =
    Db.Pool.get_tls_verification_enabled ~__context
      ~self:(Helpers.get_pool ~__context)
  in
  (* Only add an alert if (a) we found a problem and (b) an alert doesn't already exist *)
  if
    tls_verification_enabled_pool_wide
    && tls_verification_enabled_pool_wide <> tls_verification_enabled_locally
  then
    let alert_exists =
      Helpers.call_api_functions ~__context (fun rpc session ->
          Client.Client.Message.get_all_records rpc session
          |> List.exists (fun (_, record) ->
                 record.API.message_name
                 = fst Api_messages.tls_verification_emergency_disabled))
    in

    if not alert_exists then
      let self = Helpers.get_localhost ~__context in
      let host = Db.Host.get_name_label ~__context ~self in
      let body = Printf.sprintf "<body><host>%s</host></body>" host in
      Xapi_alert.add ~msg:Api_messages.tls_verification_emergency_disabled
        ~cls:`Host
        ~obj_uuid:(Db.Host.get_uuid ~__context ~self)
        ~body
>>>>>>> 88bac677
<|MERGE_RESOLUTION|>--- conflicted
+++ resolved
@@ -2472,7 +2472,40 @@
     raise
       Api_errors.(Server_error (internal_error, ["Failed to get sched-gran"]))
 
-<<<<<<< HEAD
+let emergency_disable_tls_verification ~__context =
+  (* NB: the tls-verification state on this host will no longer agree with state.db *)
+  Helpers.StunnelClient.set_verify_by_default false
+
+let alert_if_tls_verification_was_emergency_disabled ~__context =
+  let tls_verification_enabled_locally =
+    Helpers.StunnelClient.get_verify_by_default ()
+  in
+  let tls_verification_enabled_pool_wide =
+    Db.Pool.get_tls_verification_enabled ~__context
+      ~self:(Helpers.get_pool ~__context)
+  in
+  (* Only add an alert if (a) we found a problem and (b) an alert doesn't already exist *)
+  if
+    tls_verification_enabled_pool_wide
+    && tls_verification_enabled_pool_wide <> tls_verification_enabled_locally
+  then
+    let alert_exists =
+      Helpers.call_api_functions ~__context (fun rpc session ->
+          Client.Client.Message.get_all_records rpc session
+          |> List.exists (fun (_, record) ->
+                 record.API.message_name
+                 = fst Api_messages.tls_verification_emergency_disabled))
+    in
+
+    if not alert_exists then
+      let self = Helpers.get_localhost ~__context in
+      let host = Db.Host.get_name_label ~__context ~self in
+      let body = Printf.sprintf "<body><host>%s</host></body>" host in
+      Xapi_alert.add ~msg:Api_messages.tls_verification_emergency_disabled
+        ~cls:`Host
+        ~obj_uuid:(Db.Host.get_uuid ~__context ~self)
+        ~body
+
 let get_host_updates_handler (req : Http.Request.t) s _ =
   let uuid = Helpers.get_localhost_uuid () in
   debug "Xapi_host: received request to get available updates on host uuid = '%s'" uuid;
@@ -2511,39 +2544,4 @@
       ~op:`apply_updates @@ fun () ->
     Repository.apply_updates ~__context ~host:self ~hash
   in
-  Repository.apply_immediate_guidances ~__context ~host:self ~guidances
-=======
-let emergency_disable_tls_verification ~__context =
-  (* NB: the tls-verification state on this host will no longer agree with state.db *)
-  Helpers.StunnelClient.set_verify_by_default false
-
-let alert_if_tls_verification_was_emergency_disabled ~__context =
-  let tls_verification_enabled_locally =
-    Helpers.StunnelClient.get_verify_by_default ()
-  in
-  let tls_verification_enabled_pool_wide =
-    Db.Pool.get_tls_verification_enabled ~__context
-      ~self:(Helpers.get_pool ~__context)
-  in
-  (* Only add an alert if (a) we found a problem and (b) an alert doesn't already exist *)
-  if
-    tls_verification_enabled_pool_wide
-    && tls_verification_enabled_pool_wide <> tls_verification_enabled_locally
-  then
-    let alert_exists =
-      Helpers.call_api_functions ~__context (fun rpc session ->
-          Client.Client.Message.get_all_records rpc session
-          |> List.exists (fun (_, record) ->
-                 record.API.message_name
-                 = fst Api_messages.tls_verification_emergency_disabled))
-    in
-
-    if not alert_exists then
-      let self = Helpers.get_localhost ~__context in
-      let host = Db.Host.get_name_label ~__context ~self in
-      let body = Printf.sprintf "<body><host>%s</host></body>" host in
-      Xapi_alert.add ~msg:Api_messages.tls_verification_emergency_disabled
-        ~cls:`Host
-        ~obj_uuid:(Db.Host.get_uuid ~__context ~self)
-        ~body
->>>>>>> 88bac677
+  Repository.apply_immediate_guidances ~__context ~host:self ~guidances