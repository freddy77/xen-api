(*
 * Copyright (C) Citrix Systems Inc.
 *
 * This program is free software; you can redistribute it and/or modify
 * it under the terms of the GNU Lesser General Public License as published
 * by the Free Software Foundation; version 2.1 only. with the special
 * exception on linking described in file LICENSE.
 *
 * This program is distributed in the hope that it will be useful,
 * but WITHOUT ANY WARRANTY; without even the implied warranty of
 * MERCHANTABILITY or FITNESS FOR A PARTICULAR PURPOSE.  See the
 * GNU Lesser General Public License for more details.
 *)

(**
 * @winbind group Access Control
*)
module D = Debug.Make (struct
  let name = "extauth_plugin_ADwinbind"
end)

open D
open Xapi_stdext_std.Xstringext
open Auth_signature

let krbtgt = "KRBTGT"

let ( let* ) = Result.bind

let ( <!> ) x f = Rresult.R.reword_error f x

let (>>|) = Rresult.(>>|)

let maybe_raise (x : ('a, exn) result) : 'a =
  match x with Ok x -> x | Error e -> raise e

let maybe_raise_not_found (x : ('a, exn) result) : 'a =
  match x with
  | Ok x ->
      x
  | Error e ->
      D.error "found an exception, raising Not_found instead. ex: %s"
        (Printexc.to_string e) ;
      raise Not_found

let auth_ex uname =
  let msg = Printf.sprintf "failed to authenticate user '%s'" uname in
  Auth_signature.(Auth_failure msg)

let generic_ex fmt =
  Printf.ksprintf
    (fun msg -> Auth_signature.(Auth_service_error (E_GENERIC, msg)))
    fmt

let net_cmd = !Xapi_globs.net_cmd

let wb_cmd = !Xapi_globs.wb_cmd

let tdb_tool = !Xapi_globs.tdb_tool

let debug_level = !Xapi_globs.winbind_debug_level |> string_of_int

<<<<<<< HEAD
let ntlm_auth uname passwd : (unit, exn) result =
  try
    let args = ["--username"; uname] in
    let _stdout =
      Helpers.call_script ~log_output:Never ~stdin:passwd
        !Xapi_globs.ntlm_auth_cmd args
    in
    Ok ()
  with _ ->
    Error (auth_ex uname)

module Ldap = struct
  type user = {
      upn: string
    ; account_disabled: bool
    ; account_expired: bool
    ; account_locked: bool
    ; password_expired: bool
  }
  [@@deriving rpcty]

  let string_of_user x =
    Rpcmarshal.marshal user.Rpc.Types.ty x |> Jsonrpc.to_string

  let parse_user stdout : (user, string) result =
    (* there are two steps here:
     * 1. parse stdout to a (string, string) map
     * 2. calculate user details using the map *)
    let module Map = Map.Make (String) in
    let module P = struct
      open Angstrom

      let space = char ' '

      let not_spaces = take_while @@ function ' ' -> false | _ -> true

      let is_whitespace = function
        | ' ' | '\n' | '\t' | '\r' ->
            true
        | _ ->
            false

      let ws = skip_while is_whitespace

      let header =
        let* num_replies =
          string "Got" *> space *> not_spaces
          <* space
          <* string "replies"
          <?> "unexpected header"
        in
        match num_replies with
        | "1" ->
            return ()
        | _ ->
            Printf.sprintf "got %s replies" num_replies |> fail

      (* example inputs: "key: value\n" or "key: value with spaces\r\n" *)
      let kvp =
        let* key = take_while (fun x -> x <> ':') <* char ':' in
        let* value =
          space *> take_while (function '\n' | '\r' -> false | _ -> true)
          <* (end_of_line <|> end_of_input)
        in
        return (key, value)

      let kvp_map =
        let* () = ws *> header <* ws in
        let* l = ws *> many kvp <* ws <* end_of_input in
        return (l |> List.to_seq |> Map.of_seq)

      let parse_kvp_map (x : string) : (string Map.t, string) result =
        parse_string ~consume:All kvp_map x
    end in
    let ldap fmt = fmt |> Printf.ksprintf @@ Printf.sprintf "ldap %s" in
    let* kvps = P.parse_kvp_map stdout <!> ldap "parsing failed '%s'" in
    let get_string k =
      match Map.find_opt k kvps with
      | None ->
          Error (ldap "missing key '%s'" k)
      | Some x ->
          Ok x
    in
    let get_int of_string k =
      let* str = get_string k in
      try Ok (of_string str)
      with _ -> Error (ldap "invalid value for key '%s'" k)
    in
    let* upn = get_string "userPrincipalName" in
    let* user_account_control = get_int Int32.of_string "userAccountControl" in
    let* account_expires = get_int Int64.of_string "accountExpires" in
    let account_expired =
      (* see https://docs.microsoft.com/en-us/windows/win32/adschema/a-accountexpires *)
      let windows_nt_time_to_unix_time x =
        Int64.sub (Int64.div x 10000000L) 11644473600L
      in
      match account_expires with
      | x when x = 0L || x = Int64.max_int ->
          false
      | i ->
          let expire_unix_time =
            windows_nt_time_to_unix_time i |> Int64.to_float
          in
          expire_unix_time < Unix.time ()
    in
    let open Int32 in
    (* see https://docs.microsoft.com/en-us/windows/win32/adschema/a-useraccountcontrol#remarks
     * for bit flag docs *)
    let disabled_bit = of_string "0x2" in
    let lockout_bit = of_string "0x10" in
    let passw_expire_bit = of_string "0x800000" in
    Ok
      {
        upn
      ; account_expired
      ; account_disabled= logand user_account_control disabled_bit <> 0l
      ; account_locked= logand user_account_control lockout_bit <> 0l
      ; password_expired= logand user_account_control passw_expire_bit <> 0l
      }


  let net_ads (sid : string) : (string, exn) result =
    try
      let args = ["ads"; "sid"; "-d"; debug_level; "--machine-pass"; sid] in
      let stdout =
        Helpers.call_script ~log_output:On_failure !Xapi_globs.net_cmd args
      in
      Ok stdout
    with _ -> Error (generic_ex "net ads query failed")

  let query_user sid =
    let* stdout =
      try
        let args = ["ads"; "sid"; "-d"; debug_level; "--machine-pass"; sid] in
        let stdout =
          Helpers.call_script ~log_output:On_failure !Xapi_globs.net_cmd args
        in
        Ok stdout
      with _ -> Error (generic_ex "ldap query failed")
    in
    parse_user stdout <!> generic_ex "%s"
end

module Wbinfo = struct

  let exception_of_stderr =
    let open Auth_signature in
    let regex = Re.Perl.(compile (re {|.*(WBC_ERR_[A-Z_]*).*|})) in
    let get_regex_match x =
      Option.bind (Re.exec_opt regex x) (fun g ->
          match Re.Group.all g with [|_; code|] -> Some code | _ -> None)
    in
    fun stderr ->
      get_regex_match stderr
      |> Option.map (fun code ->
             match code with
             | "WBC_ERR_AUTH_ERROR" ->
                 Auth_failure code
             | "WBC_ERR_NOT_IMPLEMENTED"
             | "WBC_ERR_UNKNOWN_FAILURE"
             | "WBC_ERR_NO_MEMORY"
             | "WBC_ERR_INVALID_PARAM"
             | "WBC_ERR_WINBIND_NOT_AVAILABLE"
             | "WBC_ERR_DOMAIN_NOT_FOUND"
             | "WBC_ERR_INVALID_RESPONSE"
             | "WBC_ERR_NSS_ERROR"
             | "WBC_ERR_PWD_CHANGE_FAILED" ->
                 Auth_service_error (E_GENERIC, code)
             | "WBC_ERR_INVALID_SID"
             | "WBC_ERR_UNKNOWN_USER"
             | "WBC_ERR_UNKNOWN_GROUP" ->
                 Not_found
             | _ ->
                 Auth_service_error
                   (E_GENERIC, Printf.sprintf "unknown error code: %s" code))

  let call_wbinfo (args : string list) : (string, exn) result =
    let generic_err () =
      Error (generic_ex "'wbinfo %s' failed" (String.concat " " args))
    in
    try
      (* we trust wbinfo will not print any sensitive info on failure *)
      let stdout = Helpers.call_script ~log_output:On_failure wb_cmd args in
      Ok stdout
    with
    | Forkhelpers.Spawn_internal_error (stderr, _stdout, _status) -> (
      match exception_of_stderr stderr with
      | Some e ->
          Error e
      | None ->
          generic_err ()
    )
    | _ ->
        generic_err ()

  let parsing_ex args =
    generic_ex "parsing 'wbinfo %s' failed" (String.concat " " args)

  let can_resolve_krbtgt () =
    match call_wbinfo ["-n"; krbtgt] with Ok _ -> true | Error _ -> false

  let sid_of_name name =
    (* example:
     *
     * $ wbinfo -n user@domain.net
       S-1-2-34-... SID_USER (1)
     * $ wbinfo -n DOMAIN\user
       # similar output *)
    let args = ["--name-to-sid"; name] in
    let* stdout = call_wbinfo args in
    match String.split_on_char ' ' stdout with
    | sid :: _ ->
        Ok (String.trim sid)
    | [] ->
        Error (parsing_ex args)

  type name = User of string | Other of string

  let string_of_name = function User x -> x | Other x -> x

  let name_of_sid =
    (* example:
     * $ wbinfo -s S-1-5-21-3143668282-2591278241-912959342-502
       CONNAPP\krbtgt 1 *)
    (* the number returned after the name is the 'SID type' (grep for wbcSidType
     * in samba source code). for our purposes, it is sufficient to assume that
     * everything that is not a user is some 'other' type*)
    let regex = Re.Perl.(compile (re {|^([^\s].*)\ (\d+)\s*$|})) in
    let get_regex_match x =
      Option.bind (Re.exec_opt regex x) (fun g ->
          match Re.Group.all g with
          | [|_; name; "1"|] ->
              Some (User name)
          | [|_; name; _|] ->
              Some (Other name)
          | _ ->
              None
      )
    in
    fun sid ->
      let args = ["--sid-to-name"; sid] in
      let* stdout = call_wbinfo args in
      match get_regex_match stdout with
      | None ->
          Error (parsing_ex args)
      | Some x ->
          Ok x

  let gid_of_sid sid =
    let args = ["--sid-to-gid"; sid] in
    let* stdout = call_wbinfo args in
    try Ok (String.trim stdout |> int_of_string)
    with _ -> Error (parsing_ex args)

  let user_domgroups sid =
    (* example:
     *
     * $ wbinfo --user-domgroups S-1-2-34-...
       S-1-2-34-...
       S-1-5-21-...
       ... *)
    let args = ["--user-domgroups"; sid] in
    let* stdout = call_wbinfo args in
    Ok (String.split_on_char '\n' stdout |> List.map String.trim)

  let uid_of_sid sid =
    let args = ["--sid-to-uid"; sid] in
    let* stdout = call_wbinfo args in
    try Ok (String.trim stdout |> int_of_string)
    with _ -> Error (parsing_ex args)

  type uid_info = {user_name: string; uid: int; gid: int; gecos: string}
  [@@deriving rpcty]

  let string_of_uid_info x =
    Rpcmarshal.marshal uid_info.Rpc.Types.ty x |> Jsonrpc.to_string

  let parse_uid_info stdout =
    (* looks like one line from /etc/passwd: https://en.wikipedia.org/wiki/Passwd#Password_file *)
    match String.split_on_char ':' stdout with
    | [user_name; _passwd; uid; gid; gecos; _homedir; _shell] -> (
      try Ok {user_name; uid= int_of_string uid; gid= int_of_string gid; gecos}
      with _ -> Error ()
    )
    | _ ->
        Error ()

  let uid_info_of_uid (uid: int) =
    let args = ["--uid-info"; string_of_int uid] in
    let* stdout = call_wbinfo args in
    parse_uid_info stdout <!> fun () -> parsing_ex args
end

module Winbind = struct
  let name = "winbind"

  let is_ad_enabled ~__context =
    ( Helpers.get_localhost ~__context |> fun self ->
      Db.Host.get_external_auth_type ~__context ~self )
    |> fun x -> x = Xapi_globs.auth_type_AD

  let start ~timeout ~wait_until_success =
    Xapi_systemctl.start ~timeout ~wait_until_success name

  let stop ~timeout ~wait_until_success =
    Xapi_systemctl.stop ~timeout ~wait_until_success name

  let init_service ~__context =
    if is_ad_enabled ~__context then
      start ~wait_until_success:false ~timeout:5.
    else
      debug "Skip starting %s as AD is not enabled" name

  let check_ready_to_serve ~timeout =
    (* we _need_ to use a username contained in our domain, otherwise the following tests won't work.
       Microsoft KB/Q243330 article provides the KRBTGT account as a well-known built-in SID in AD
       Microsoft KB/Q229909 article says that KRBTGT account cannot be renamed or enabled, making
       it the perfect target for such a test using a username (Administrator account can be renamed) *)
    try
      Helpers.retry_until_timeout ~timeout
        (Printf.sprintf "Checking %s ready to serve" name)
        Wbinfo.can_resolve_krbtgt ;
      debug "Service %s is ready to serve request" name
    with e ->
      let msg =
        Printf.sprintf
          "%s cannot serve after checking for %f seconds, error: %s" name
          timeout
          (ExnHelper.string_of_exn e)
      in
      error "Service not ready error: %s" msg ;
      raise (Auth_service_error (E_GENERIC, msg))
end
=======
type domain_info = {
    service_name: string
  ; workgroup: string option
        (* For upgrade case, the legacy db does not contain workgroup *)
}
>>>>>>> acd346e5

let get_domain_info_from_db () =
  (fun __context ->
    let host = Helpers.get_localhost ~__context in
    let service_name =
      Db.Host.get_external_auth_service_name ~__context ~self:host
    in
    let workgroup =
      Db.Host.get_external_auth_configuration ~__context ~self:host
      |> List.assoc_opt "workgroup"
    in
    {service_name; workgroup})
  |> Server_helpers.exec_with_new_task
       "retrieving external auth domain workgroup"

let query_domain_workgroup ~domain ~db_workgroup =
  (* If workgroup found in pool database just use it, otherwise, query DC *)
  match db_workgroup with
  | Some wg ->
      wg
  | None -> (
      let key = "Pre-Win2k Domain" in
      let err_msg =
        Printf.sprintf "Failed to look up domain %s workgroup" domain
      in
      try
        let lines =
          Helpers.call_script ~log_output:On_failure net_cmd
            ["ads"; "lookup"; "-S"; domain; "-d"; debug_level]
        in
        match Xapi_cmd_result.of_output_opt ~sep:':' ~key ~lines with
        | Some v ->
            v
        | None ->
            raise (Auth_service_error (E_LOOKUP, err_msg))
      with _ -> raise (Auth_service_error (E_LOOKUP, err_msg))
    )

let config_winbind_damon ~domain ~workgroup =
  let open Xapi_stdext_unix in
  let smb_config = "/etc/samba/smb.conf" in
  let conf_contents =
    String.concat "\n"
      [
        "# autogenerated by xapi"
      ; "[global]"
      ; "kerberos method = secrets and keytab"
      ; Printf.sprintf "realm = %s" domain
      ; "security = ADS"
      ; "template shell = /bin/bash"
      ; "winbind offline logon = Yes"
      ; "winbind refresh tickets = Yes"
      ; "winbind enum groups = no"
      ; "winbind enum users = no"
      ; "kerberos encryption types = strong"
      ; Printf.sprintf "workgroup = %s" workgroup
      ; "idmap config * : range = 3000000-3999999"
      ; Printf.sprintf "idmap config %s: backend = rid" domain
      ; Printf.sprintf "idmap config %s: range = 2000000-2999999" domain
      ; Printf.sprintf "log level = %s" debug_level
      ; "idmap config * : backend = tdb"
      ; "" (* Empty line at the end *)
      ]
  in
  let len = String.length conf_contents in
  Unixext.atomic_write_to_file smb_config 0o0644 (fun fd ->
      let (_ : int) = Unix.single_write_substring fd conf_contents 0 len in
      Unix.fsync fd)

let from_config ~name ~err_msg ~config_params =
  match List.assoc_opt name config_params with
  | Some v ->
      v
  | _ ->
      raise (Auth_service_error (E_GENERIC, err_msg))

let all_number_re = Re.Perl.re {|^\d+$|} |> Re.Perl.compile

let assert_hostname_valid () =
  let hostname =
    (fun __context ->
      Helpers.get_localhost ~__context |> fun host ->
      Db.Host.get_hostname ~__context ~self:host)
    |> Server_helpers.exec_with_new_task "retrieving hostname"
  in
  let all_numbers = Re.matches all_number_re hostname <> [] in
  if all_numbers then
    raise
      (Auth_service_error
         ( E_GENERIC
         , Printf.sprintf "hostname '%s' cannot contain only digits." hostname
         ))

let assert_domain_equal_service_name ~service_name ~config_params =
  (* For legeacy support, if domain exist in config_params, it must be equal to service_name *)
  let domain_key = "domain" in
  match List.assoc_opt domain_key config_params with
  | Some domain when domain <> service_name ->
      raise
        (Auth_service_error
           (E_GENERIC, "if present, config:domain must match service-name."))
  | _ ->
      ()

let extract_ou_config ~config_params =
  try
    let ou = from_config ~name:"ou" ~err_msg:"" ~config_params in
    ([("ou", ou)], [Printf.sprintf "createcomputer=%s" ou])
  with Auth_service_error _ -> ([], [])

let persist_extauth_config ~domain ~user ~ou_conf ~workgroup =
  let value =
    match (domain, user) with
    | "", "" ->
        []
    | _ ->
        [("domain", domain); ("user", user); ("workgroup", workgroup)] @ ou_conf
  in
  (fun __context ->
    Helpers.get_localhost ~__context |> fun self ->
    Db.Host.set_external_auth_configuration ~__context ~self ~value ;
    Db.Host.get_name_label ~__context ~self
    |> debug "update external_auth_configuration for host %s")
  |> Server_helpers.exec_with_new_task "update external_auth_configuration"

let clean_machine_account ~service_name = function
  | Some u, Some p -> (
      (* Clean machine account in DC *)
      let env = [|Printf.sprintf "PASSWD=%s" p|] in
      let args = ["ads"; "leave"; "-U"; u; "-d"; debug_level] in
      try
        Helpers.call_script ~env net_cmd args |> ignore ;
        debug "Succeed to clean the machine account for domain %s" service_name
      with _ ->
        let msg =
          Printf.sprintf "Failed to clean the machine account for domain %s"
            service_name
        in
        debug "%s" msg ;
        raise (Auth_service_error (E_GENERIC, msg))
    )
  | _ ->
      debug
        "username or password not provided, skip cleaning the machine account"

(* Clean local resources like machine password *)
let clean_local_resources () : unit =
  let folder = "/var/lib/samba/private" in
  let secrets_tdb = Filename.concat folder "secrets.tdb" in
  try
    (* Erase secrets database before clean the files *)
    Helpers.call_script tdb_tool [secrets_tdb; "erase"] |> ignore ;
    (* Clean local resource files *)
    Helpers.FileSys.rmrf ~rm_top:false folder ;
    debug "Succeed to clean local winbind resources"
  with e ->
    let msg = "Failed to clean local samba resources" in
    error "%s : %s" msg (ExnHelper.string_of_exn e) ;
    raise (Auth_service_error (E_GENERIC, msg))

<<<<<<< HEAD
let domainify_uname ~domain uname =
  let open Astring.String in
  if
    is_infix ~affix:domain uname
    || is_infix ~affix:"@" uname
    || is_infix ~affix:{|\|} uname
    || uname = krbtgt
  then
    uname
  else
    Printf.sprintf "%s@%s" uname domain
=======
module Winbind = struct
  let name = "winbind"

  let is_ad_enabled ~__context =
    ( Helpers.get_localhost ~__context |> fun self ->
      Db.Host.get_external_auth_type ~__context ~self )
    |> fun x -> x = Xapi_globs.auth_type_AD

  let start ~timeout ~wait_until_success =
    Xapi_systemctl.start ~timeout ~wait_until_success name

  let restart ~timeout ~wait_until_success =
    Xapi_systemctl.restart ~timeout ~wait_until_success name

  let stop ~timeout ~wait_until_success =
    Xapi_systemctl.stop ~timeout ~wait_until_success name

  let configure () =
    (* Refresh winbind configuration to handle upgrade from PBIS
     * The winbind configuration needs to be refreshed before start winbind daemon *)
    let {service_name; workgroup} = get_domain_info_from_db () in
    let workgroup =
      query_domain_workgroup ~domain:service_name ~db_workgroup:workgroup
    in
    config_winbind_damon ~domain:service_name ~workgroup

  let init_service ~__context =
    if is_ad_enabled ~__context then (
      configure () ;
      restart ~wait_until_success:false ~timeout:5.
    ) else
      debug "Skip starting %s as AD is not enabled" name

  let check_ready_to_serve ~timeout =
    (* we _need_ to use a username contained in our domain, otherwise the following tests won't work.
       Microsoft KB/Q243330 article provides the KRBTGT account as a well-known built-in SID in AD
       Microsoft KB/Q229909 article says that KRBTGT account cannot be renamed or enabled, making
       it the perfect target for such a test using a username (Administrator account can be renamed) *)
    let resolve_KRBTGT () =
      try
        Helpers.call_script ~log_output:Never wb_cmd ["-n"; "KRBTGT"] |> ignore ;
        true
      with _ -> false
    in
    try
      Helpers.retry_until_timeout ~timeout
        (Printf.sprintf "Checking %s is ready to serve" name)
        resolve_KRBTGT ;
      debug "Service %s is ready to serve request" name
    with e ->
      let msg =
        Printf.sprintf
          "%s found not ready to serve after checking for %f seconds, error: %s"
          name timeout
          (ExnHelper.string_of_exn e)
      in
      error "Service not ready error: %s" msg ;
      raise (Auth_service_error (E_GENERIC, msg))
end
>>>>>>> acd346e5

module AuthADWinbind : Auth_signature.AUTH_MODULE = struct
  let get_subject_identifier' subject_name =
    let subject_name =
      domainify_uname ~domain:(get_service_name ()) subject_name
    in
    Wbinfo.sid_of_name subject_name

  (* subject_id get_subject_identifier(string subject_name)

      Takes a subject_name (as may be entered into the XenCenter UI when defining subjects --
      see Access Control wiki page); and resolves it to a subject_id against the external
      auth/directory service.
      Raises Not_found (*Subject_cannot_be_resolved*) if authentication is not succesful.
  *)
  let get_subject_identifier subject_name =
    maybe_raise (get_subject_identifier' subject_name)

  (* subject_id Authenticate_username_password(string username, string password)

      Takes a username and password, and tries to authenticate against an already configured
      auth service (see XenAPI requirements Wiki page for details of how auth service configuration
      takes place and the appropriate values are stored within the XenServer Metadata).
      If authentication is successful then a subject_id is returned representing the account
      corresponding to the supplied credentials (where the subject_id is in a namespace managed by
      the auth module/service itself -- e.g. maybe a SID or something in the AD case).
      Raises auth_failure if authentication is not successful
  *)

let authenticate_username_password uname password =
  (* the ntlm_auth binary expects the username to be in either SAM or UPN format.
   * we use wbinfo to try to convert the provided [uname] into said format.
   * as a last ditch attempt, we try to auth with the provided [uname]
   *
   * see CA-346287 for more information *)
  let orig_uname = uname in
  (let* sid =
     (* we change the exception, since otherwise we get an (incorrect) error
      * message saying that credentials are correct, but we are not authorized *)
     get_subject_identifier' uname <!> function
     | Auth_failure _ as e ->
         e
     | Auth_service_error (E_GENERIC, msg) ->
         Auth_failure msg
     | e ->
         D.error "authenticate_username_password:ex: %s" (Printexc.to_string e) ;
         Auth_failure
           (Printf.sprintf "couldn't get SID from username='%s'" uname)
   in
   let* () =
     match Wbinfo.name_of_sid sid >>| Wbinfo.string_of_name with
     | Error e ->
         D.warn "authenticate_username_password: trying original uname. ex: %s"
           (Printexc.to_string e) ;
         ntlm_auth orig_uname password
     | Ok uname ->
         ntlm_auth orig_uname password
   in
   Ok sid)
  |> maybe_raise

  (* subject_id Authenticate_ticket(string ticket)

      As above but uses a ticket as credentials (i.e. for single sign-on)
  *)
  (* not implemented now, not needed for our tests, only for a *)
  (* future single sign-on feature *)
  let authenticate_ticket tgt =
    failwith "extauth_plugin authenticate_ticket not implemented"

  let query_subject_information_group (name : string) (gid : int) (sid : string)
      =
    [
      ("subject-name", name)
    ; ("subject-gid", string_of_int gid)
    ; ("subject-sid", sid)
    ; ("subject-is-group", string_of_bool true)
    ]

  let query_subject_information_user (name : string) (uid : int) (sid : string)
      =
    let* {gecos; gid} = Wbinfo.uid_info_of_uid uid in
    let* {
           upn
         ; account_disabled
         ; account_expired
         ; account_locked
         ; password_expired
         } =
      Ldap.query_user sid
    in
    Ok
      [
        ("subject-name", name)
      ; ("subject-gecos", gecos)
      ; ( "subject-displayname"
        , if gecos = "" || gecos = "<null>" then name else gecos )
      ; ("subject-uid", string_of_int uid)
      ; ("subject-gid", string_of_int gid)
      ; ("subject-upn", upn)
      ; ("subject-account-disabled", string_of_bool account_disabled)
      ; ("subject-account-locked", string_of_bool account_locked)
      ; ("subject-account-expired", string_of_bool account_expired)
      ; ("subject-password-expired", string_of_bool password_expired)
      ; ("subject-is-group", string_of_bool false)
      ]

  (* ((string*string) list) query_subject_information(string subject_identifier)

      Takes a subject_identifier and returns the user record from the directory service as
      key/value pairs. In the returned string*string map, there _must_ be a key called
      subject_name that refers to the name of the account (e.g. the user or group name as may
      be displayed in XenCenter). There is no other requirements to include fields from the user
      record -- initially qI'd imagine that we wouldn't bother adding anything else here, but
      it's a string*string list anyway for possible future expansion.
      Raises Not_found (*Subject_cannot_be_resolved*) if subject_id cannot be resolved by external auth service
  *)
  let query_subject_information (sid : string) =
    (* we have to aggregate information from wbinfo and / or an ldap query (using net binary)
     * to begin with, we don't even know if the sid belongs to a group or a user
     * so we first do a test with [gid_of_sid] + [uid_of_sid] *)
    let res =
      let* name = Wbinfo.name_of_sid sid in
      match name with
      | User name ->
          let* uid = Wbinfo.uid_of_sid sid in
          query_subject_information_user name uid sid
      | Other name ->
          (* if the name doesn't correspond to a user then it ought to be a group *)
          let* gid = Wbinfo.gid_of_sid sid in
          Ok (query_subject_information_group name gid sid)
    in
    (* we must raise Not_found here. see xapi_pool.ml:revalidate_subjects *)
    maybe_raise_not_found res

  (* (string list) query_group_membership(string subject_identifier)

      Takes a subject_identifier and returns its group membership (i.e. a list of subject
      identifiers of the groups that the subject passed in belongs to). The set of groups returned
      _must_ be transitively closed wrt the is_member_of relation if the external directory service
      supports nested groups (as AD does for example)
  *)
  let query_group_membership subject_identifier =
    maybe_raise (Wbinfo.user_domgroups subject_identifier)

  (* unit on_enable(((string*string) list) config_params)

      Called internally by xapi _on each host_ when a client enables an external auth service for the
      pool via the XenAPI [see AD integration wiki page]. The config_params here are the ones passed
      by the client as part of the corresponding XenAPI call.
      On receiving this hook, the auth module should:
      (i) do whatever it needs to do (if anything) to register with the external auth/directory
          service [using the config params supplied to get access]
      (ii) Write the config_params that it needs to store persistently in the XenServer metadata
          into the Pool.external_auth_configuration field. [Note - the rationale for making the plugin
          write the config params it needs long-term into the XenServer metadata itself is so it can
          explicitly filter any one-time credentials [like AD username/password for example] that it
          does not need long-term.]
  *)
  let on_enable config_params =
    let user =
      from_config ~name:"user" ~err_msg:"enable requires username"
        ~config_params
    in
    let pass =
      from_config ~name:"pass" ~err_msg:"enable requires password"
        ~config_params
    in

    assert_hostname_valid () ;

    let {service_name; workgroup} = get_domain_info_from_db () in
    assert_domain_equal_service_name ~service_name ~config_params ;

    let workgroup =
      query_domain_workgroup ~domain:service_name ~db_workgroup:workgroup
    in
    config_winbind_damon ~domain:service_name ~workgroup ;

    let ou_conf, ou_param = extract_ou_config ~config_params in

    let args =
      [
        "ads"
      ; "join"
      ; service_name
      ; "-U"
      ; user
      ; "-d"
      ; debug_level
      ; "--no-dns-updates"
      ]
      @ ou_param
    in
    debug "Joining domain %s with user %s" service_name user ;
    let env = [|Printf.sprintf "PASSWD=%s" pass|] in
    try
      Helpers.call_script ~env net_cmd args |> ignore ;
      Winbind.start ~timeout:5. ~wait_until_success:true ;
      Winbind.check_ready_to_serve ~timeout:300. ;
      persist_extauth_config ~domain:service_name ~user ~ou_conf ~workgroup ;
      debug "Succeed to join domain %s" service_name
    with
    | Forkhelpers.Spawn_internal_error _ ->
        let msg = Printf.sprintf "Failed to join domain %s" service_name in
        error "Join domain error: %s" msg ;
        raise (Auth_service_error (E_GENERIC, msg))
    | Xapi_systemctl.Systemctl_fail _ ->
        let msg = Printf.sprintf "Failed to start %s" Winbind.name in
        error "Start daemon error: %s" msg ;
        raise (Auth_service_error (E_GENERIC, msg))
    | e ->
        let msg =
          Printf.sprintf
            "Failed to enable extauth for domain %s with user %s, error: %s"
            service_name user
            (ExnHelper.string_of_exn e)
        in
        error "Enable extauth error: %s" msg ;
        raise (Auth_service_error (E_GENERIC, msg))

  (* unit on_disable()

      Called internally by xapi _on each host_ when a client disables an auth service via the XenAPI.
      The hook will be called _before_ the Pool configuration fields relating to the external-auth
      service are cleared (i.e. so you can access the config params you need from the pool metadata
      within the body of the on_disable method)
  *)
  let on_disable config_params =
    let user = List.assoc_opt "user" config_params in
    let pass = List.assoc_opt "pass" config_params in
    let {service_name; _} = get_domain_info_from_db () in
    clean_machine_account ~service_name (user, pass) ;
    (* Clean local resources *)
    clean_local_resources () ;
    (* Clean extauth config *)
    persist_extauth_config ~domain:"" ~user:"" ~ou_conf:[] ~workgroup:"" ;
    debug "Succeed to disable external auth for %s" service_name

  (* unit on_xapi_initialize(bool system_boot)

      Called internally by xapi whenever it starts up. The system_boot flag is true iff xapi is
      starting for the first time after a host boot
  *)
  let on_xapi_initialize _system_boot =
    Winbind.start ~timeout:5. ~wait_until_success:true ;
    Winbind.check_ready_to_serve ~timeout:300.

  (* unit on_xapi_exit()

      Called internally when xapi is doing a clean exit.
  *)
  let on_xapi_exit () = ()

  (* Implement the single value required for the module signature *)
  let methods =
    {
      Auth_signature.authenticate_username_password
    ; Auth_signature.authenticate_ticket
    ; Auth_signature.get_subject_identifier
    ; Auth_signature.query_subject_information
    ; Auth_signature.query_group_membership
    ; Auth_signature.on_enable
    ; Auth_signature.on_disable
    ; Auth_signature.on_xapi_initialize
    ; Auth_signature.on_xapi_exit
    }
end<|MERGE_RESOLUTION|>--- conflicted
+++ resolved
@@ -60,7 +60,6 @@
 
 let debug_level = !Xapi_globs.winbind_debug_level |> string_of_int
 
-<<<<<<< HEAD
 let ntlm_auth uname passwd : (unit, exn) result =
   try
     let args = ["--username"; uname] in
@@ -354,53 +353,11 @@
     parse_uid_info stdout <!> fun () -> parsing_ex args
 end
 
-module Winbind = struct
-  let name = "winbind"
-
-  let is_ad_enabled ~__context =
-    ( Helpers.get_localhost ~__context |> fun self ->
-      Db.Host.get_external_auth_type ~__context ~self )
-    |> fun x -> x = Xapi_globs.auth_type_AD
-
-  let start ~timeout ~wait_until_success =
-    Xapi_systemctl.start ~timeout ~wait_until_success name
-
-  let stop ~timeout ~wait_until_success =
-    Xapi_systemctl.stop ~timeout ~wait_until_success name
-
-  let init_service ~__context =
-    if is_ad_enabled ~__context then
-      start ~wait_until_success:false ~timeout:5.
-    else
-      debug "Skip starting %s as AD is not enabled" name
-
-  let check_ready_to_serve ~timeout =
-    (* we _need_ to use a username contained in our domain, otherwise the following tests won't work.
-       Microsoft KB/Q243330 article provides the KRBTGT account as a well-known built-in SID in AD
-       Microsoft KB/Q229909 article says that KRBTGT account cannot be renamed or enabled, making
-       it the perfect target for such a test using a username (Administrator account can be renamed) *)
-    try
-      Helpers.retry_until_timeout ~timeout
-        (Printf.sprintf "Checking %s ready to serve" name)
-        Wbinfo.can_resolve_krbtgt ;
-      debug "Service %s is ready to serve request" name
-    with e ->
-      let msg =
-        Printf.sprintf
-          "%s cannot serve after checking for %f seconds, error: %s" name
-          timeout
-          (ExnHelper.string_of_exn e)
-      in
-      error "Service not ready error: %s" msg ;
-      raise (Auth_service_error (E_GENERIC, msg))
-end
-=======
 type domain_info = {
     service_name: string
   ; workgroup: string option
         (* For upgrade case, the legacy db does not contain workgroup *)
 }
->>>>>>> acd346e5
 
 let get_domain_info_from_db () =
   (fun __context ->
@@ -561,7 +518,6 @@
     error "%s : %s" msg (ExnHelper.string_of_exn e) ;
     raise (Auth_service_error (E_GENERIC, msg))
 
-<<<<<<< HEAD
 let domainify_uname ~domain uname =
   let open Astring.String in
   if
@@ -573,7 +529,7 @@
     uname
   else
     Printf.sprintf "%s@%s" uname domain
-=======
+
 module Winbind = struct
   let name = "winbind"
 
@@ -612,34 +568,28 @@
        Microsoft KB/Q243330 article provides the KRBTGT account as a well-known built-in SID in AD
        Microsoft KB/Q229909 article says that KRBTGT account cannot be renamed or enabled, making
        it the perfect target for such a test using a username (Administrator account can be renamed) *)
-    let resolve_KRBTGT () =
-      try
-        Helpers.call_script ~log_output:Never wb_cmd ["-n"; "KRBTGT"] |> ignore ;
-        true
-      with _ -> false
-    in
     try
       Helpers.retry_until_timeout ~timeout
-        (Printf.sprintf "Checking %s is ready to serve" name)
-        resolve_KRBTGT ;
-      debug "Service %s is ready to serve request" name
+        (Printf.sprintf "Checking if %s is ready" name)
+        Wbinfo.can_resolve_krbtgt ;
+      debug "Service %s is ready" name
     with e ->
       let msg =
         Printf.sprintf
-          "%s found not ready to serve after checking for %f seconds, error: %s"
-          name timeout
+          "%s is not ready after checking for %f seconds, error: %s" name
+          timeout
           (ExnHelper.string_of_exn e)
       in
       error "Service not ready error: %s" msg ;
       raise (Auth_service_error (E_GENERIC, msg))
 end
->>>>>>> acd346e5
 
 module AuthADWinbind : Auth_signature.AUTH_MODULE = struct
   let get_subject_identifier' subject_name =
-    let subject_name =
-      domainify_uname ~domain:(get_service_name ()) subject_name
-    in
+    let* domain =
+      try Ok (get_domain_info_from_db ()).service_name with e -> Error e
+    in
+    let subject_name = domainify_uname ~domain subject_name in
     Wbinfo.sid_of_name subject_name
 
   (* subject_id get_subject_identifier(string subject_name)
