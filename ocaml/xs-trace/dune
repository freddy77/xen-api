(executable
  (modes byte exe)
  (name xs_trace)
  (public_name xs-trace)
  (package xapi)
  (libraries
<<<<<<< HEAD
    uri
    tracing
=======
    cmdliner
>>>>>>> b0e0baba
    tracing_export
    xapi-stdext-unix
    zstd
  )
)

(rule
  (targets xs-trace.1)
  (deps (:exe xs_trace.exe))
  (action (with-stdout-to %{targets} (run %{exe} --help=groff)))
)

(install
  (section man)
  (package xapi)
  (files (xs-trace.1 as man1/xs-trace.1))
)<|MERGE_RESOLUTION|>--- conflicted
+++ resolved
@@ -4,12 +4,9 @@
   (public_name xs-trace)
   (package xapi)
   (libraries
-<<<<<<< HEAD
     uri
     tracing
-=======
     cmdliner
->>>>>>> b0e0baba
     tracing_export
     xapi-stdext-unix
     zstd
