#!/bin/bash

set -e

list-hd () {
  N=331
  LIST_HD=$(git grep -r --count 'List.hd' -- **/*.ml | cut -d ':' -f 2 | paste -sd+ - | bc)
  if [ "$LIST_HD" -eq "$N" ]; then
    echo "OK counted $LIST_HD usages"
  else
    echo "ERROR expected $N List.hd usages, got $LIST_HD" 1>&2
    exit 1
  fi
}

verify-cert () {
  N=13
  NONE=$(git grep -r --count 'verify_cert:None' -- **/*.ml | cut -d ':' -f 2 | paste -sd+ - | bc)
  if [ "$NONE" -eq "$N" ]; then
    echo "OK counted $NONE usages of verify_cert:None"
  else
    echo "ERROR expected $N verify_cert:None usages, got $NONE" 1>&2
    exit 1
  fi
}

mli-files () {
<<<<<<< HEAD
  N=519
=======
  N=516
>>>>>>> e984d34b
  # do not count ml files from the tests in ocaml/{tests/perftest/quicktest}
  MLIS=$(git ls-files -- '**/*.mli' | grep -vE "ocaml/tests|ocaml/perftest|ocaml/quicktest" | xargs -I {} sh -c "echo {} | cut -f 1 -d '.'" \;)
  MLS=$(git  ls-files -- '**/*.ml'  | grep -vE "ocaml/tests|ocaml/perftest|ocaml/quicktest" | xargs -I {} sh -c "echo {} | cut -f 1 -d '.'" \;)
  num_mls_without_mlis=$(comm -23 <(sort <<<"$MLS") <(sort <<<"$MLIS") | wc -l)
  if [ "$num_mls_without_mlis" -eq "$N" ]; then
    echo "OK counted $num_mls_without_mlis .ml files without an .mli"
  else
    echo "ERROR expected $N .ml files without .mlis, got $num_mls_without_mlis."\
         "If you created some .ml files, they are probably missing corresponding .mli's" 1>&2
    exit 1
  fi
}

structural-equality () {
  N=7
  EQ=$(git grep -r --count ' == ' -- '**/*.ml' ':!ocaml/sdk-gen/**/*.ml' | cut -d ':' -f 2 | paste -sd+ - | bc)
  if [ "$EQ" -eq "$N" ]; then
    echo "OK counted $EQ usages of ' == '"
  else
    echo "ERROR expected $N usages of ' == ', got $EQ; use = rather than ==" 1>&2
    exit 1
  fi

  if git grep -r --count ' != ' -- '**/*.ml' ':!ocaml/sdk-gen/**/*.ml'; then
    echo "ERROR expected no usages of ' != '; use <> rather than !=" 1>&2
    exit 1
  else
    echo "OK found no usages of ' != '"
  fi
}

list-hd
verify-cert
mli-files
structural-equality<|MERGE_RESOLUTION|>--- conflicted
+++ resolved
@@ -25,11 +25,7 @@
 }
 
 mli-files () {
-<<<<<<< HEAD
-  N=519
-=======
-  N=516
->>>>>>> e984d34b
+  N=520
   # do not count ml files from the tests in ocaml/{tests/perftest/quicktest}
   MLIS=$(git ls-files -- '**/*.mli' | grep -vE "ocaml/tests|ocaml/perftest|ocaml/quicktest" | xargs -I {} sh -c "echo {} | cut -f 1 -d '.'" \;)
   MLS=$(git  ls-files -- '**/*.ml'  | grep -vE "ocaml/tests|ocaml/perftest|ocaml/quicktest" | xargs -I {} sh -c "echo {} | cut -f 1 -d '.'" \;)
