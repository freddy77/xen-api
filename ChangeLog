--- conflicted
+++ resolved
@@ -1,10 +1,8 @@
-<<<<<<< HEAD
-0.9.2 (6-Jun-2013):
+0.9.3 (6-Jun-2013):
 * turn off debug logging (considered too spammy)
-=======
+
 0.9.2 (02-Jun-2013):
 * update to cohttp 0.9.8
->>>>>>> d5366b16
 
 0.9.1 (29-May-2013):
 * commandline arguments: -pidfile <some file> and -daemon
