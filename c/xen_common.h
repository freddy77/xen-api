/*
 * Copyright (c) Citrix Systems, Inc.
 * All rights reserved.
 * 
 * Redistribution and use in source and binary forms, with or without
 * modification, are permitted provided that the following conditions
 * are met:
 * 
 *   1) Redistributions of source code must retain the above copyright
 *      notice, this list of conditions and the following disclaimer.
 * 
 *   2) Redistributions in binary form must reproduce the above
 *      copyright notice, this list of conditions and the following
 *      disclaimer in the documentation and/or other materials
 *      provided with the distribution.
 * 
 * THIS SOFTWARE IS PROVIDED BY THE COPYRIGHT HOLDERS AND CONTRIBUTORS
 * "AS IS" AND ANY EXPRESS OR IMPLIED WARRANTIES, INCLUDING, BUT NOT
 * LIMITED TO, THE IMPLIED WARRANTIES OF MERCHANTABILITY AND FITNESS
 * FOR A PARTICULAR PURPOSE ARE DISCLAIMED. IN NO EVENT SHALL THE
 * COPYRIGHT HOLDER OR CONTRIBUTORS BE LIABLE FOR ANY DIRECT,
 * INDIRECT, INCIDENTAL, SPECIAL, EXEMPLARY, OR CONSEQUENTIAL DAMAGES
 * (INCLUDING, BUT NOT LIMITED TO, PROCUREMENT OF SUBSTITUTE GOODS OR
 * SERVICES; LOSS OF USE, DATA, OR PROFITS; OR BUSINESS INTERRUPTION)
 * HOWEVER CAUSED AND ON ANY THEORY OF LIABILITY, WHETHER IN CONTRACT,
 * STRICT LIABILITY, OR TORT (INCLUDING NEGLIGENCE OR OTHERWISE)
 * ARISING IN ANY WAY OUT OF THE USE OF THIS SOFTWARE, EVEN IF ADVISED
 * OF THE POSSIBILITY OF SUCH DAMAGE.
 */

#ifndef XEN_COMMON_H
#define XEN_COMMON_H


#include <stdbool.h>
#include <stddef.h>
#include <stdint.h>
#include <time.h>

#ifndef XEN_CLAZZ
#ifdef __cplusplus
#define XEN_CLAZZ clazz
#else
#define XEN_CLAZZ class
#endif
#endif

#include "xen/api/xen_host_decl.h"
#include "xen/api/xen_task_decl.h"
#include "xen/api/xen_string_set.h"


typedef bool (*xen_result_func)(const void *data, size_t len,
                                void *result_handle);


/**
 * len does not include a terminating \0.
 */
typedef int (*xen_call_func)(const void *, size_t len, void *user_handle,
                             void *result_handle,
                             xen_result_func result_func);


typedef enum xen_api_version
{
    xen_api_version_1_1 = 1,
    xen_api_version_1_2 = 2,
    xen_api_version_1_3 = 3,
    xen_api_version_1_4 = 4,
    xen_api_version_1_5 = 5,
    xen_api_version_1_6 = 6,
    xen_api_version_1_7 = 7,
    xen_api_version_1_8 = 8,
    xen_api_version_1_9 = 9,
    xen_api_version_1_10 = 10,
    xen_api_version_2_0 = 11,
    xen_api_version_2_1 = 12,
    xen_api_version_2_2 = 13,
<<<<<<< HEAD
    xen_api_version_2_3 = 14,
    xen_api_latest_version = 14,
=======
    xen_api_latest_version = 13,
>>>>>>> a3d46b4b
    xen_api_unknown_version = 99,
    /* Also change xen_api_version_to_string() and set_api_version() in xen_common.c */
} xen_api_version;


typedef struct
{
    xen_call_func call_func;
    void *handle;
    const char *session_id;
    bool ok;
    char **error_description;
    int error_description_count;
    xen_api_version api_version;
} xen_session;


typedef struct xen_session_record
{
    char *uuid;
    struct xen_host_record_opt *this_host;
    char *this_user;
    time_t last_active;
} xen_session_record;


extern const char *
xen_api_version_to_string(xen_api_version version);


/**
 * Allocate a xen_session_record.
 */
extern xen_session_record *
xen_session_record_alloc(void);


/**
 * Free the given xen_session_record, and all referenced values.  The
 * given record must have been allocated by this library.
 */
extern void
xen_session_record_free(xen_session_record *record);


struct xen_task_;
typedef struct xen_task_ * xen_task_id;


typedef struct
{
    int progress;
    long eta;
    /* !!! RESULT */
}  xen_task_status;


typedef struct
{
    int major;
    int minor;
    int patch;
    char *extraversion;
} xen_version;


/**
 * Free the given xen_version, and all referenced values.
 */
extern void xen_version_free(xen_version *version);


/**
 * Return the version of this client-side library.  This will be the major,
 * minor, and extraversion of the Xen release with which it was released,
 * plus the library's own version as the patch.
 */
extern xen_version *xen_get_client_side_version();


extern bool
xen_uuid_string_to_bytes(char *uuid, char **bytes);


extern bool
xen_uuid_bytes_to_string(char *bytes, char **uuid);


extern void
xen_uuid_free(char *uuid);


extern void
xen_uuid_bytes_free(char *bytes);


/**
 * Initialise this library.  Call this before starting to use this library.
 * Note that since this library depends upon libxml2, you should also call
 * xmlInitParser as appropriate for your program.
 */
extern
void xen_init(void);


/**
 * Clear up this library.  Call when you have finished using this library.
 * Note that since this library depends upon libxml2, you should also call
 * xmlCleanupParser as appropriate for your program.
 */
extern
void xen_fini(void);


/**
 * Log in at the server, and allocate a xen_session to represent this session.
 */
extern xen_session *
xen_session_login_with_password(xen_call_func call_func, void *handle,
                                const char *uname, const char *pwd,
                                xen_api_version version);


/**
 * Log in at the server, and allocate a xen_session to represent this session.
 */
extern xen_session *
xen_session_slave_local_login_with_password(xen_call_func call_func, void *handle,
                                            const char *uname, const char *pwd);


/**
 * Log out at the server, and free the xen_session.
 */
extern void
xen_session_logout(xen_session *session);


/**
 * Log out at the server, and free the local xen_session.
 */
extern void
xen_session_local_logout(xen_session *session);


 /**
 * Log out all sessions associated to a user subject-identifier, except the session associated with the context calling this function
 */
extern bool
xen_session_logout_subject_identifier(xen_session *session, const char *subject_identifier);


 /**
 * Log out all sessions associated to a user subject-identifier, except the session associated with the context calling this function
 */
extern bool
xen_session_logout_subject_identifier_async(xen_session *session, xen_task *result, const char *subject_identifier);


/**
 * Return a list of all the user subject-identifiers of all existing sessions
 */
extern bool
xen_session_get_all_subject_identifiers(xen_session *session, struct xen_string_set **result);


/**
 * Return a list of all the user subject-identifiers of all existing sessions
 */
extern bool
xen_session_get_all_subject_identifiers_async(xen_session *session, xen_task *result);


/**
 * Clear any error condition recorded on this session.
 */
void
xen_session_clear_error(xen_session *session);


/**
 * Get the UUID of the second given session.  Set *result to point at a
 * string, yours to free.
 */
extern bool
xen_session_get_uuid(xen_session *session, char **result,
                     xen_session *self_session);


/**
 * Get the this_host field of the second given session.  Set *result to be a
 * handle to that host.
 */
extern bool
xen_session_get_this_host(xen_session *session, xen_host *result,
                          xen_session *self_session);


/**
 * Get the this_user field of the second given session.  Set *result to point
 * at a string, yours to free.
 */
extern bool
xen_session_get_this_user(xen_session *session, char **result,
                          xen_session *self_session);


/**
 * Get the last_active field of the given session, and place it in *result.
 */
extern bool
xen_session_get_last_active(xen_session *session, time_t *result,
                            xen_session *self_session);

/**
 * Get a record containing the current state of the second given session.
 */
extern bool
xen_session_get_record(xen_session *session, xen_session_record **result,
                       xen_session *self_session);


#endif<|MERGE_RESOLUTION|>--- conflicted
+++ resolved
@@ -77,12 +77,8 @@
     xen_api_version_2_0 = 11,
     xen_api_version_2_1 = 12,
     xen_api_version_2_2 = 13,
-<<<<<<< HEAD
     xen_api_version_2_3 = 14,
     xen_api_latest_version = 14,
-=======
-    xen_api_latest_version = 13,
->>>>>>> a3d46b4b
     xen_api_unknown_version = 99,
     /* Also change xen_api_version_to_string() and set_api_version() in xen_common.c */
 } xen_api_version;
