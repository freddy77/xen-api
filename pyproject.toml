--- conflicted
+++ resolved
@@ -257,61 +257,13 @@
     "No attribute 'group' on None",
     "No Node.TEXT_NODE in module xml.dom.minidom, referenced from 'xml.dom.expatbuilder'"
 ]
-<<<<<<< HEAD
-expected_to_fail = [
-    # Need 2to3 -w <file> and maybe a few other minor updates:
-    "scripts/hatests",
-    "scripts/backup-sr-metadata.py",
-    "scripts/restore-sr-metadata.py",
-    # SSLSocket.send() only accepts bytes, not unicode string as argument:
-    "scripts/examples/python/exportimport.py",
-    # Other fixes needed:
-    "scripts/examples/python/mini-xenrt.py",
-    "scripts/examples/python/XenAPI/XenAPI.py",
-    "scripts/examples/python/monitor-unwanted-domains.py",
-    "scripts/examples/python/shell.py",
-    "scripts/examples/smapiv2.py",
-    "scripts/static-vdis",
-    "scripts/plugins/extauth-hook-AD.py",
-]
-=======
 expected_to_fail = []
->>>>>>> 812097d0
 
 
 [tool.pytype]
 inputs = [
-<<<<<<< HEAD
-    "scripts/static-vdis",
-    "scripts/Makefile",
-    "scripts/generate-iscsi-iqn",
-    "scripts/hatests",
-    "scripts/host-display",
-    "scripts/mail-alarm",
-    "scripts/print-custom-templates",
-    "scripts/probe-device-for-file",
-    "scripts/xe-reset-networking",
-    "scripts/xe-scsi-dev-map",
-    "scripts/examples/python",
-    "scripts/yum-plugins",
-    "scripts/*.py",
-    "python3/packages/*.py",
-
-    # Python 3
-    "python3/bin/hfx_filename",
-    "python3/bin/perfmon",
-    "python3/bin/*.py",
-    "python3/libexec/*.py",
-
-    # To be added later,
-    # when converted to Python3-compatible syntax:
-    # "ocaml/message-switch/python",
-    # "ocaml/idl/ocaml_backend/python",
-    # "ocaml/xapi-storage/python",
-=======
     "python3/",
     "ocaml/xcp-rrdd",
->>>>>>> 812097d0
 ]
 disable = [
 ]
