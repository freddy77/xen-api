(*
 * Copyright (C) Citrix Systems Inc.
 *
 * This program is free software; you can redistribute it and/or modify
 * it under the terms of the GNU Lesser General Public License as published
 * by the Free Software Foundation; version 2.1 only. with the special
 * exception on linking described in file LICENSE.
 *
 * This program is distributed in the hope that it will be useful,
 * but WITHOUT ANY WARRANTY; without even the implied warranty of
 * MERCHANTABILITY or FITNESS FOR A PARTICULAR PURPOSE.  See the
 * GNU Lesser General Public License for more details.
 *)

open Xenops_interface
open Xenops_server_plugin
open Xenops_utils

let unimplemented x = raise (Unimplemented x) 

let simplified = false
let init () = ()

module HOST = struct
  let stat () = {
    Host.cpu_info = {
      Host.cpu_count = 0;
      socket_count = 0;
      vendor = "unknown";
      speed = "";
      modelname = "";
      family = "";
      model = "";
      stepping = "";
      flags = "";
      features = [| |];
      features_pv = [| |];
      features_hvm = [| |];
      features_oldstyle = [| |];
    };
    hypervisor = {
      Host.version = "";
      capabilities = "";
    }
  }
  let get_console_data () = ""
  let get_total_memory_mib () = 0L
  let send_debug_keys _ = ()
  let update_guest_agent_features _ = ()
  let upgrade_cpu_features _ _ = [||]
end
module VM = struct
  let add _ = ()
  let remove _ = ()
  let create _ _ _ = unimplemented "VM.create"
  let build ?restore_fd _ _ _ _ _ = unimplemented "VM.build"
  let create_device_model _ _ _ _ _ = unimplemented "VM.create_device_model"
  let destroy_device_model _ _ = unimplemented "VM.destroy_device_model"
  let destroy _ _ = unimplemented "VM.destroy"
  let pause _ _ = unimplemented "VM.pause"
  let unpause _ _ = unimplemented "VM.unpause"
  let set_xsdata _ _ _ = unimplemented "VM.set_xsdata"
  let set_vcpus _ _ _ = unimplemented "VM.set_vcpus"
  let set_shadow_multiplier _ _ _ = unimplemented "VM.set_shadow_multipler"
  let set_memory_dynamic_range _ _ _ _ = unimplemented "VM.set_memory_dynamic_range"
  let request_shutdown _ _ _ _ = unimplemented "VM.request_shutdown"
  let wait_shutdown _ _ _ _ = unimplemented "VM.wait_shutdown"
<<<<<<< HEAD
  let save _ _ _ _ _ _ = unimplemented "VM.save"
  let restore _ _ _ _ _ _ = unimplemented "VM.restore"
  let save_vgpu _ _ _ _ = unimplemented "VM.save_vgpu"
  let restore_vgpu _ _ _ _ = unimplemented "VM.restore_vgpu"
=======
  let save _ _ _ _ _ = unimplemented "VM.save"
  let restore _ _ _ _ _ _ = unimplemented "VM.restore"
>>>>>>> 2705115b
  let s3suspend _ _ = unimplemented "VM.s3suspend"
  let s3resume _ _ = unimplemented "VM.s3resume"
  let get_state _ = Xenops_utils.halted_vm
  let request_rdp _ _ = unimplemented "VM.request_rdp"
  let run_script _ _ _ = unimplemented "VM.run_script"
  let set_domain_action_request _ _ = ()
  let get_domain_action_request _ = None
  let generate_state_string _ = ""
  let get_internal_state _ _ _ = ""
  let set_internal_state _ _ = ()
  let wait_ballooning _ _ = ()
  let minimum_reboot_delay = 0.
end
module PCI = struct
  let get_state _ _ = unplugged_pci
  let plug _ _ _ = unimplemented "PCI.plug"
  let unplug _ _ _ = unimplemented "PCI.unplug"
  let get_device_action_request _ _ = None
end
module VBD = struct
  let set_active _ _ _ _ = ()
  let epoch_begin _ _ _ _ = ()
  let epoch_end _ _ _ = ()
  let plug _ _ _ = unimplemented "VBD.plug"
  let unplug _ _ _ _ = unimplemented "VBD.unplug"
  let insert _ _ _ _ = unimplemented "VBD.insert"
  let eject _ _ _ = unimplemented "VBD.eject"
  let set_qos _ _ _ = ()
  let get_state _ _ = unplugged_vbd
  let get_device_action_request _ _ = None
end
module VIF = struct
  let set_active _ _ _ _ = ()
  let plug _ _ _ = unimplemented "VIF.plug"
  let unplug _ _ _ _ = unimplemented "VIF.unplug"
  let move _ _ _ _ = unimplemented "VIF.move"
  let set_carrier _ _ _ _ = unimplemented "VIF.set_carrier"
  let set_locking_mode _ _ _ _ = unimplemented "VIF.set_locking_mode"
  let set_ipv4_configuration _ _ _ _ = unimplemented "VIF.set_ipv4_configuration"
  let set_ipv6_configuration _ _ _ _ = unimplemented "VIF.set_ipv6_configuration"
  let set_pvs_proxy _ _ _ _ = unimplemented "VIF.set_pvs_proxy"
  let get_state _ _ = unplugged_vif
  let get_device_action_request _ _ = None
end
module VGPU = struct
  let get_state _ _ = unplugged_vgpu
<<<<<<< HEAD
=======
end
module VUSB = struct
  let plug _ _ _  = unimplemented "VUSB.plug"
  let unplug _ _ _ = unimplemented "VUSB.unplug"
  let get_state _ _ = unplugged_vusb
  let get_device_action_request _ _ = None
>>>>>>> 2705115b
end
module UPDATES  = struct
  let get _ _ = while true do Thread.delay 5. done; assert false
end
module DEBUG = struct
  let trigger _ _ = unimplemented "DEBUG.trigger"
end<|MERGE_RESOLUTION|>--- conflicted
+++ resolved
@@ -65,15 +65,10 @@
   let set_memory_dynamic_range _ _ _ _ = unimplemented "VM.set_memory_dynamic_range"
   let request_shutdown _ _ _ _ = unimplemented "VM.request_shutdown"
   let wait_shutdown _ _ _ _ = unimplemented "VM.wait_shutdown"
-<<<<<<< HEAD
   let save _ _ _ _ _ _ = unimplemented "VM.save"
   let restore _ _ _ _ _ _ = unimplemented "VM.restore"
   let save_vgpu _ _ _ _ = unimplemented "VM.save_vgpu"
   let restore_vgpu _ _ _ _ = unimplemented "VM.restore_vgpu"
-=======
-  let save _ _ _ _ _ = unimplemented "VM.save"
-  let restore _ _ _ _ _ _ = unimplemented "VM.restore"
->>>>>>> 2705115b
   let s3suspend _ _ = unimplemented "VM.s3suspend"
   let s3resume _ _ = unimplemented "VM.s3resume"
   let get_state _ = Xenops_utils.halted_vm
@@ -120,15 +115,12 @@
 end
 module VGPU = struct
   let get_state _ _ = unplugged_vgpu
-<<<<<<< HEAD
-=======
 end
 module VUSB = struct
   let plug _ _ _  = unimplemented "VUSB.plug"
   let unplug _ _ _ = unimplemented "VUSB.unplug"
   let get_state _ _ = unplugged_vusb
   let get_device_action_request _ _ = None
->>>>>>> 2705115b
 end
 module UPDATES  = struct
   let get _ _ = while true do Thread.delay 5. done; assert false
